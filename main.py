from src.utils.data import (
    seed_everything,
    log_gpu_memory_usage
)
from src.utils.main_utils import get_or_generate_vocabularies,  get_or_generate_label_embeddings, get_or_generate_sequence_embeddings, validate_arguments
from src.data.datasets import ProteinDataset, calculate_pos_weight, create_multiple_loaders, calculate_label_weights, calculate_sequence_weights
from src.models.ProTCLTrainer import ProTCLTrainer
from src.models.ProTCL import ProTCL
from src.models.protein_encoders import ProteInfer
from src.utils.evaluation import EvalMetrics
from src.utils.models import count_parameters_by_layer, sigmoid_bias_from_prob,load_model
from src.utils.configs import get_setup
from torch.utils.data import DataLoader
from torch.utils.data.distributed import DistributedSampler
from torch.nn.parallel import DistributedDataParallel as DDP
import torch.multiprocessing as mp
import torch.distributed as dist
import torch
import wandb
import os
import argparse
import json
import pandas as pd
from transformers import AutoTokenizer, AutoModel
from src.data.collators import collate_variable_sequence_length
import mlflow
import loralib as lora
import random

### SETUP ###
torch.cuda.empty_cache()

def main():
    parser = argparse.ArgumentParser(
        description="Train and/or Test the ProTCL model.")
    parser.add_argument("--train-path-name", type=str, default=None,
                        help="Specify the desired train path name to train the model using names from config file. If not provided, model will not be trained. If provided, must also provide --val-path.")

    parser.add_argument("--validation-path-name", type=str, default=None,
                        help="Specify the desired val path name to validate the model during training using names from config file. If not provided, model will not be trained. If provided, must also provide --train-path.")

    parser.add_argument("--full-path-name", type=str, default=None,
                        help="Specify the desired full path name to define the vocabularies. Defaults to the full path name in the config file.")

    parser.add_argument("--test-paths-names", nargs="+", type=str, default=None,
                        help="Specify all the desired test paths names to test the model using names from config file to test. If not provided, model will not be tested.")

    parser.add_argument("--use-wandb", action="store_true", default=False,
                        help="Use Weights & Biases for logging. Default is False.")

    parser.add_argument("--load-model", type=str, default=None,
                        help="(Relative) path to the model to be loaded. If not provided, a new model will be initialized.")

    parser.add_argument('--from-checkpoint', action="store_true", default=False,
                        help="Continue training from a previous model checkpoint (including optimizer state and epoch). Default is False.")

    parser.add_argument("--name", type=str, default="ProTCL",
                        help="Name of the W&B run. If not provided, a name will be generated.")

    parser.add_argument("--config", type=str, default="configs/base_config.yaml",
                        help="(Relative) path to the configuration file.")

    parser.add_argument("--amlt", action="store_true", default=False,
                        help="Run job on Amulet. Default is False.")

    parser.add_argument("--override", nargs="*",
                        help="Override config parameters in key-value pairs.")
    
    parser.add_argument("--save-prediction-results", action="store_true", default=False,
                        help="Save predictions and ground truth dataframe for validation and/or test")

    parser.add_argument('-n', '--nodes', default=1, type=int,
                        metavar='N', help='Number of nodes (default: 1)')

    parser.add_argument('-g', '--gpus', default=1, type=int,
                        help='Number of gpus per node (default: 1)')

    parser.add_argument('-nr', '--nr', default=0, type=int,
                        help='Ranking within the nodes')
    
    args = parser.parse_args()
    validate_arguments(args, parser)

    # TODO: If running with multiple GPUs, make sure the vocabularies and embeddings have been pre-generated (otherwise, it will be generated multiple times)

    # Distributed computing
    args.world_size = args.gpus * args.nodes
    if args.amlt:
        os.environ['MASTER_ADDR'] = os.environ['MASTER_IP']
        args.nr = int(os.environ['NODE_RANK'])
    else:
        os.environ['MASTER_ADDR'] = 'localhost'
        os.environ['MASTER_PORT'] = '8889'

    mp.spawn(train_validate_test, nprocs=args.gpus, args=(args,))


def train_validate_test(gpu, args):
    # Calculate GPU rank (based on node rank and GPU rank within the node) and initialize process group
    rank = args.nr * args.gpus + gpu
    dist.init_process_group(
        backend='nccl',
        init_method='env://',
        world_size=args.world_size,
        rank=rank
    )
    print(f"{'=' * 50}\n"
          f"Initializing GPU {gpu}/{args.gpus-1} on node {args.nr};\n"
          f"    or, gpu {rank+1}/{args.world_size} for all nodes.\n"
          f"{'=' * 50}")

    # Check if master process
    is_master = rank == 0

    # Unpack and process the config file
    config = get_setup(
        config_path=args.config,
        run_name=args.name,
        overrides=args.override,
        train_path_name=args.train_path_name,
        val_path_name=args.validation_path_name,
        test_paths_names=args.test_paths_names,
        amlt=args.amlt,
        is_master=is_master,
    )
    params, paths, timestamp, logger = config["params"], config[
        "paths"], config["timestamp"], config["logger"]

    # Set the GPU device, if using
    torch.cuda.set_device(gpu)
    device = torch.device('cuda:' + str(gpu)
                          if torch.cuda.is_available() else "cpu")
    logger.info(f"Using device: {device}")

    # Initialize W&B, if using
    if is_master and args.use_wandb:
        wandb.init(
            project="protein-functions",
            name=f"{args.name}_{timestamp}",
            config={**params, **vars(args)},
            sync_tensorboard=False,
            entity="microsoft-research-incubation"
        )

        if args.amlt:
            #MLFlow logging for Hyperdrive
            mlflow.autolog()
            mlflow.start_run()

        # Log the wandb link
        logger.info(f"W&B link: {wandb.run.get_url()}")

    # Log the params
    logger.info(json.dumps(params, indent=4))

    # Initialize label tokenizer
    label_tokenizer = AutoTokenizer.from_pretrained(
        params['LABEL_ENCODER_CHECKPOINT'],
    )

    # Initialize label encoder
    label_encoder = AutoModel.from_pretrained(
        params['LABEL_ENCODER_CHECKPOINT'],
    )
    if params["GRADIENT_CHECKPOINTING"]:
        raise NotImplementedError(
            "Gradient checkpointing is not yet implemented.")


    label_encoder = label_encoder.to(device)

    # Load or generate the vocabularies
    vocabularies = get_or_generate_vocabularies(
        paths["FULL_DATA_PATH"], paths["VOCABULARIES_DIR"], logger)

    # Create datasets
    datasets = ProteinDataset.create_multiple_datasets(
        paths_list=config['dataset_paths_list'],
        config=config,
        logger=logger,
        require_train_label_idxs=params['GRID_SAMPLER'],
        label_tokenizer=label_tokenizer,
        label_encoder=label_encoder,
        vocabularies=vocabularies,
        subset_fractions={
            "train": params["TRAIN_SUBSET_FRACTION"],
            "validation": params["VALIDATION_SUBSET_FRACTION"],
            "test": params["TEST_SUBSET_FRACTION"],
        },
        deduplicate=params["DEDUPLICATE"],
    )

    # Seed everything so we don't go crazy
    seed_everything(params["SEED"], device)

    # Initialize new run
    logger.info(
        f"################## {timestamp} RUNNING main.py ##################")

    # Define label sample sizes for train, validation, and test loaders
    label_sample_sizes = {
        "train": params["TRAIN_LABEL_SAMPLE_SIZE"],
        "validation": params["VALIDATION_LABEL_SAMPLE_SIZE"],
        "test": None  # No sampling for the test set
    }
    
    # Calculate the weighting for the train dataset
    sequence_weights = None
    if params["WEIGHTED_SAMPLING"]:
        logger.info("Calculating sequence weights for weighted sampling...")
        sequence_weights = calculate_sequence_weights(datasets["train"][0].data, calculate_label_weights(datasets["train"][0].data))
        # Set all weights below 0.5 to 0.5 and all weights above 50 to 50
        # TODO: Make this clamping scheme a hyperparameter we can tune
        sequence_weights = [min(max(x, 0.5), 50) for x in sequence_weights]

    # Define data loaders
    loaders = create_multiple_loaders(
        datasets,
        params,
        label_sample_sizes=label_sample_sizes,
        shuffle_labels=params['SHUFFLE_LABELS'],
<<<<<<< HEAD
        in_batch_sampling=params['IN_BATCH_SAMPLING'],
        grid_sampler=params['GRID_SAMPLER'],
=======
>>>>>>> 85d12f33
        num_workers=params["NUM_WORKERS"],
        world_size=args.world_size,
        rank=rank,
        sequence_weights=sequence_weights
    )

    if params["LABEL_ENCODER_NUM_TRAINABLE_LAYERS"]==0:
        # Move the label encoder to CPU
        label_encoder = label_encoder.cpu()

    # Initialize ProteInfer
    sequence_encoder = ProteInfer.from_pretrained(
        weights_path=paths["PROTEINFER_WEIGHTS_PATH"],
        num_labels=config["embed_sequences_params"]["PROTEINFER_NUM_LABELS"],
        input_channels=config["embed_sequences_params"]["INPUT_CHANNELS"],
        output_channels=config["embed_sequences_params"]["OUTPUT_CHANNELS"],
        kernel_size=config["embed_sequences_params"]["KERNEL_SIZE"],
        activation=torch.nn.ReLU,
        dilation_base=config["embed_sequences_params"]["DILATION_BASE"],
        num_resnet_blocks=config["embed_sequences_params"]["NUM_RESNET_BLOCKS"],
        bottleneck_factor=config["embed_sequences_params"]["BOTTLENECK_FACTOR"],
    )

    # Generate all sequence embeddings upfront, if not training the sequence encoder
    sequence_embedding_df = None
    if not params["TRAIN_SEQUENCE_ENCODER"]:
        sequence_embedding_df = get_or_generate_sequence_embeddings(
            paths,
            device,
            sequence_encoder,
            datasets,
            params,
            logger,
        )
        sequence_encoder = sequence_encoder.to('cpu')
        
    # Generate all label embeddings upfront, if not training the label encoder

    # Loop through all the datasets and set the sequence embedding df
    for dataset in datasets.values():
        for subset in dataset:
            if not params["TRAIN_SEQUENCE_ENCODER"]:
                subset.set_sequence_embedding_df(sequence_embedding_df)

    model = ProTCL(
        # Parameters
        protein_embedding_dim=params["PROTEIN_EMBEDDING_DIM"],
        label_embedding_dim=params["LABEL_EMBEDDING_DIM"],
        latent_dim=params["LATENT_EMBEDDING_DIM"],
        label_embedding_pooling_method=params["LABEL_EMBEDDING_POOLING_METHOD"],

        # Encoders
        label_encoder=label_encoder,
        sequence_encoder=sequence_encoder,

        # Output Layer
        output_mlp_hidden_dim_scale_factor=params["OUTPUT_MLP_HIDDEN_DIM_SCALE_FACTOR"],
        output_mlp_num_layers=params["OUTPUT_MLP_NUM_LAYERS"],
        output_neuron_bias=sigmoid_bias_from_prob(params["OUTPUT_NEURON_PROBABILITY_BIAS"]) if params["OUTPUT_NEURON_PROBABILITY_BIAS"] is not None else None,
        outout_mlp_add_batchnorm=params["OUTPUT_MLP_BATCHNORM"],
        projection_head_num_layers=params["PROJECTION_HEAD_NUM_LAYERS"],
        projection_head_hidden_dim_scale_factor=params["PROJECTION_HEAD_HIDDEN_DIM_SCALE_FACTOR"],

        # Training options
        label_encoder_num_trainable_layers=params["LABEL_ENCODER_NUM_TRAINABLE_LAYERS"],
        train_sequence_encoder=params["TRAIN_SEQUENCE_ENCODER"],

        # Batch size limits
        label_batch_size_limit=params["LABEL_BATCH_SIZE_LIMIT_NO_GRAD"],
        sequence_batch_size_limit=params["SEQUENCE_BATCH_SIZE_LIMIT_NO_GRAD"],

        #
        feature_fusion=config["params"]["FEATURE_FUSION"],
        temperature=config["params"]["SUPCON_TEMP"]
    ).to(device)


    # Wrap the model in DDP for distributed computing
    model = DDP(model, device_ids=[gpu], find_unused_parameters=True)



    # Calculate bce_pos_weight based on the training set
    if (params["BCE_POS_WEIGHT"] is None) & (args.train_path_name is not None):
        logger.info("Calculating bce_pos_weight...")
        bce_pos_weight = calculate_pos_weight(datasets["train"][0].data,
                                              len(vocabularies["GO_label_vocab"])
                                              ).to(device)
        logger.info(f"Calculated bce_pos_weight= {bce_pos_weight.item()}")
    elif (params["BCE_POS_WEIGHT"] is not None):
        bce_pos_weight = torch.tensor(params["BCE_POS_WEIGHT"]).to(device)
    else:
        raise ValueError(
            "BCE_POS_WEIGHT is not provided and no training set is provided to calculate it.")

    if (params["LOSS_FN"]=='WeightedBCE'):
        if (args.train_path_name is not None):
            logger.info("Calculating label weights...")
            label_weights = calculate_label_weights(datasets["train"][0].data,inv_freq=True)
            label_weights = {datasets["train"][0].label2int[k]:v for k,v in label_weights.items()}
            missing_label_weights = {v:0 for v in datasets["train"][0].label2int.values() if v not in label_weights} #needed in case of sampling or labels that don't show up
            print("# always negative labels:",len(missing_label_weights))
            label_weights.update(missing_label_weights)
            label_weights = torch.tensor([value for _, value in sorted(label_weights.items())]).float().to(device)
        else:
            raise ValueError("Must provde training set")
    else:
        label_weights = None

    if (params["LOSS_FN"]=='CBLoss'):
        if (args.train_path_name is not None):
            logger.info("Calculating label weights...")
            label_weights = calculate_label_weights(datasets["train"][0].data,inv_freq=False)
            label_weights = {datasets["train"][0].label2int[k]:v for k,v in label_weights.items()}
            missing_label_weights = {v:0 for v in datasets["train"][0].label2int.values() if v not in label_weights} #TODO: This should be done by calculate_label_weights. needed in case of sampling or labels that don't show up
            print("# always negative labels:",len(missing_label_weights))
            label_weights.update(missing_label_weights)
            label_weights = torch.tensor([value for _, value in sorted(label_weights.items())]).float().to(device)
        else:
            raise ValueError("Must provde training set")
    else:
        label_weights = None
    

    # Initialize trainer class to handle model training, validation, and testing
    Trainer = ProTCLTrainer(
        model=model,
        device=device,
        config=config,
        vocabularies=vocabularies,
        logger=logger,
        timestamp=timestamp,
        run_name=args.name,
        use_wandb=args.use_wandb and is_master,
        bce_pos_weight=bce_pos_weight,
        label_weights=label_weights,
        is_master=is_master,
    )

    # Log the number of parameters by layer
    count_parameters_by_layer(model.module)

    # Load the model weights if --load-model argument is provided (using the DATA_PATH directory as the root)
    # TODO: Process model loading in the get_setup function
    if args.load_model:
        load_model(
            trainer=Trainer,
            checkpoint_path=os.path.join(config["DATA_PATH"], args.load_model),
            from_checkpoint=args.from_checkpoint
        )
        logger.info(
            f"Loading model checkpoing from {os.path.join(config['DATA_PATH'], args.load_model)}. If training, will continue from epoch {Trainer.epoch+1}.\n")

    # Initialize EvalMetrics
    eval_metrics = EvalMetrics(device=device)
    
    label_sample_sizes = {k:(v if v is not None else len(vocabularies['GO_label_vocab'])) 
                          for k,v in label_sample_sizes.items()}

    # Log sizes of all datasets
    [logger.info(f"{subset_name} dataset size: {len(dataset)}") for subset_name, subset in datasets.items() for dataset in subset]

    ####### TRAINING AND VALIDATION LOOPS #######
    if args.train_path_name is not None:
        # Train function
        Trainer.train(train_loader=loaders["train"][0],
            val_loader=loaders["validation"][0],
            train_eval_metrics=eval_metrics.get_metric_collection_with_regex(pattern="f1_m.*",
                                                                             threshold=0.5,
                                                                        num_labels=label_sample_sizes["train"] if (params['IN_BATCH_SAMPLING'] or params['GRID_SAMPLER']) is False else None
                                                                        ),
            val_eval_metrics=eval_metrics.get_metric_collection_with_regex(pattern="f1_m.*", threshold=0.5,
                                                                num_labels=label_sample_sizes["validation"]
                                                                ),
            val_optimization_metric_name=params["OPTIMIZATION_METRIC_NAME"])
    else:
        logger.info("Skipping training...")

    ####### TESTING LOOP #######
    all_test_metrics = {}
    all_metrics = {}


    # Setup for validation
    if args.validation_path_name:
        # Reinitialize the validation loader with all the data, in case we were using a subset to expedite training
        full_val_loader = DataLoader(
            datasets["validation"][0],
            batch_size=params["TEST_BATCH_SIZE"],
            shuffle=False,
            collate_fn=collate_variable_sequence_length,
            num_workers=params["NUM_WORKERS"],
            pin_memory=True,
            sampler=DistributedSampler(
                datasets["validation"][0],
                num_replicas=args.world_size,
                rank=rank,
                shuffle=True
            )
        )

        logger.info(
            f"\n{'='*100}\nTesting on validation set\n{'='*100}")

        # Print the batch size used
        logger.info(f"Batch size: {params['TEST_BATCH_SIZE']}")
        if is_master:
            log_gpu_memory_usage(logger, 0)

        # Final validation using all labels
        torch.cuda.empty_cache()

        validation_metrics = Trainer.evaluate(
            data_loader=full_val_loader,
            eval_metrics=eval_metrics.get_metric_collection_with_regex(pattern="f1_m.*",
                                                                    threshold=0.5,
                                                                    num_labels=label_sample_sizes["validation"]
                                                            ),
            save_results=args.save_prediction_results,
            metrics_prefix='final_validation'
                    )
        all_metrics.update(validation_metrics)
        logger.info(json.dumps(validation_metrics, indent=4))
        logger.info("Final validation complete.")

        
    # Setup for testing
    if args.test_paths_names:
        for idx, test_loader in enumerate(loaders["test"]):
            logger.info(
                f"\n{'='*100}\nTesting on test set {idx+1}/{len(loaders['test'])}\n{'='*100}")
            if is_master:
                log_gpu_memory_usage(logger, 0)

            # TODO: If best_val_th is not defined, alert an error to either provide a decision threshold or a validation datapath
            test_metrics = Trainer.evaluate(
                data_loader=test_loader,
                eval_metrics=eval_metrics.get_metric_collection_with_regex(pattern="f1_m.*",
                                                                          threshold=0.5,
                                                                          num_labels=label_sample_sizes["test"]),
                save_results=args.save_prediction_results,
                metrics_prefix=f'test_{idx+1}'
            )
            all_test_metrics.update(test_metrics)
            logger.info(json.dumps(test_metrics, indent=4))
            logger.info("Testing complete.")

        all_metrics.update(test_metrics)

    ####### CLEANUP #######
    logger.info(
        f"\n{'='*100}\nTraining, validating, and testing COMPLETE\n{'='*100}\n")
    # W&B and MLFlow
    if is_master:
        # Log test metrics
        if args.test_paths_names:
            if args.use_wandb:
                wandb.log(all_test_metrics)
            if args.amlt:
                mlflow.log_metrics(all_test_metrics)
        
        # Log val metrics
        if args.validation_path_name:
            if args.use_wandb:
                wandb.log(validation_metrics)
            if args.amlt:
                mlflow.log_metrics(validation_metrics)
    
        '''
        #Create wandb summary table
        wandb.log({{'':args.name},
                   all_metrics
                   })
        '''
        #Close metric loggers
        if args.use_wandb:
            wandb.finish()
        if args.amlt:
            mlflow.end_run()
        
    # Loggers
    handlers = logger.handlers[:]
    for handler in handlers:
        logger.removeHandler(handler)
        handler.close()
    # Torch
    torch.cuda.empty_cache()
    dist.destroy_process_group()


"""
 Sample usage (single GPU): 
 python main.py 
    --nodes 1 
    --gpus 1 
    --nr 0 
    --train-path-name TRAIN_DATA_PATH 
    --validation-path-name VAL_DATA_PATH 
    --full-path-name FULL_DATA_PATH 
    --test-paths-names TEST_DATA_PATH
    --use-wandb
"""
if __name__ == "__main__":
    main()<|MERGE_RESOLUTION|>--- conflicted
+++ resolved
@@ -219,11 +219,8 @@
         params,
         label_sample_sizes=label_sample_sizes,
         shuffle_labels=params['SHUFFLE_LABELS'],
-<<<<<<< HEAD
         in_batch_sampling=params['IN_BATCH_SAMPLING'],
         grid_sampler=params['GRID_SAMPLER'],
-=======
->>>>>>> 85d12f33
         num_workers=params["NUM_WORKERS"],
         world_size=args.world_size,
         rank=rank,
