--- conflicted
+++ resolved
@@ -1,14 +1,9 @@
-<<<<<<< HEAD
-from src.utils.data import seed_everything,log_gpu_memory_usage
-from src.utils.main_utils import get_or_generate_vocabularies, get_or_generate_sequence_embeddings, validate_arguments
-=======
 from src.utils.data import (
     load_model,
     seed_everything,
     log_gpu_memory_usage
 )
 from src.utils.main_utils import get_or_generate_vocabularies,  get_or_generate_label_embeddings, get_or_generate_sequence_embeddings, validate_arguments
->>>>>>> ddc51d81
 from src.data.datasets import ProteinDataset, calculate_pos_weight, create_multiple_loaders
 from src.models.ProTCLTrainer import ProTCLTrainer
 from src.models.ProTCL import ProTCL
@@ -29,11 +24,8 @@
 import pandas as pd
 from transformers import AutoTokenizer, AutoModel
 from src.data.collators import collate_variable_sequence_length
-<<<<<<< HEAD
 import mlflow
-=======
 import loralib as lora
->>>>>>> ddc51d81
 
 ### SETUP ###
 torch.cuda.empty_cache()
@@ -274,16 +266,9 @@
         sequence_encoder=sequence_encoder,
 
         # Output Layer
-<<<<<<< HEAD
         output_mlp_hidden_dim_scale_factor=params["OUTPUT_MLP_HIDDEN_DIM_SCALE_FACTOR"],
         output_mlp_num_layers=params["OUTPUT_MLP_NUM_LAYERS"],
         output_neuron_bias=sigmoid_bias_from_prob(params["OUTPUT_NEURON_PROBABILITY_BIAS"]) if params["OUTPUT_NEURON_PROBABILITY_BIAS"]is not None else None,
-=======
-        output_dim=params["OUTPUT_DIM"],
-        output_num_layers=params["OUTPUT_NUM_LAYERS"],
-        output_neuron_bias=sigmoid_bias_from_prob(
-            params["OUTPUT_NEURON_PROBABILITY_BIAS"]) if params["OUTPUT_NEURON_PROBABILITY_BIAS"] is not None else None,
->>>>>>> ddc51d81
 
         # Training options
         train_label_encoder=params["TRAIN_LABEL_ENCODER"],
