--- conflicted
+++ resolved
@@ -27,12 +27,8 @@
   # Sampling
   GRID_SAMPLER: False
   IN_BATCH_SAMPLING: False # Use either in batch sampling or lable samples, not both.
-<<<<<<< HEAD
   WEIGHTED_SAMPLING: False #Sample rare sequences more often as dictaded by inverse frequency of labels
   INV_FREQUENCY_POWER: #Used for weighted sampling AND relevant losses with weighting
-=======
-  WEIGHTED_SAMPLING: True # Sample rare sequences more often as dictaded by inverse frequency of labels
->>>>>>> 5a0f7b29
   TRAIN_LABEL_SAMPLE_SIZE: null # 15K for both. IS ALSO USED WITH GRID SAMPLER
   VALIDATION_LABEL_SAMPLE_SIZE: null # use all labels in validation
   # Inference
