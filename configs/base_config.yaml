--- conflicted
+++ resolved
@@ -46,12 +46,7 @@
   GRADIENT_CHECKPOINTING: False # True = gradient checkpointing
   LORA: True # True = use LORA
   LORA_RANK: 8
-<<<<<<< HEAD
-  CLIP_VALUE: 1 # Gradient clipping
-
-=======
   CLIP_VALUE: 1 # Gradient clipping, set to "null" to turn off
->>>>>>> 78816033
 
   # Losses. Only the parameters for selected loss will be used
   LOSS_FN: FocalLoss # Currently supported: BCE, FocalLoss, BatchWeightedBCE
