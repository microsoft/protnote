--- conflicted
+++ resolved
@@ -5,7 +5,6 @@
   ############## PARAMS THAT NEED TO BE CHANGED FOR AMULET V100 VS. SANDBOX A100 ##############
 
   # Batch sizes
-<<<<<<< HEAD
   # TRAIN_BATCH_SIZE: 32 # 256 for A100
   # VALIDATION_BATCH_SIZE: 32 # 256 for A100
   # TEST_BATCH_SIZE: 32 # 16 for A100
@@ -30,37 +29,17 @@
   IN_BATCH_SAMPLING: False # Use either in batch sampling or lable samples, not both.
   WEIGHTED_SAMPLING: False #Sample rare sequences more often as dictaded by inverse frequency of labels
   INV_FREQUENCY_POWER: 0.5 #Used for weighted sampling AND relevant losses with weighting
+  SAMPLING_LOWER_CLAMP_BOUND: null # Lower bound for when clamping sampling weights
+  SAMPLING_UPPER_CLAMP_BOUND: null # Upper bound for when clamping sampling weights
   TRAIN_LABEL_SAMPLE_SIZE: null # 15K for both. IS ALSO USED WITH GRID SAMPLER
   VALIDATION_LABEL_SAMPLE_SIZE: null # use all labels in validation
   # Inference
   LABEL_BATCH_SIZE_LIMIT_NO_GRAD: 500 # 1K for V100
   SEQUENCE_BATCH_SIZE_LIMIT_NO_GRAD: 64 # 64 for V100 
-=======
-  TRAIN_BATCH_SIZE: 64 # 256 for A100
-  VALIDATION_BATCH_SIZE: 64 # 256 for A100
-  TEST_BATCH_SIZE: 64 # 16 for A100
-  
-  # Inference
-  LABEL_BATCH_SIZE_LIMIT_NO_GRAD: 500 # 2000 for A100, 500 for V100
-  SEQUENCE_BATCH_SIZE_LIMIT_NO_GRAD: 64 # 128 for A100, 64 for V100
-
-  ############## PARAMS THAT DO NOT NEED TO VARY BETWEEN VIRTUAL MACHINES ##############
-
-  # Sampling
-  GRID_SAMPLER: False
-  IN_BATCH_SAMPLING: False # Use either in batch sampling or label samples, not both.
-  WEIGHTED_SAMPLING: True # Sample rare sequences more often as dictaded by inverse frequency of labels
-  INV_FREQUENCY_POWER: 0.5 # Used for weighted sampling AND relevant losses with weighting
-  SAMPLING_LOWER_CLAMP_BOUND: null # Lower bound for when clamping sampling weights
-  SAMPLING_UPPER_CLAMP_BOUND: null # Upper bound for when clamping sampling weights
-  TRAIN_LABEL_SAMPLE_SIZE: null # 15K for both. IS ALSO USED WITH GRID SAMPLER
-  VALIDATION_LABEL_SAMPLE_SIZE: null # use all labels in validation
->>>>>>> b96f15d9
 
   # General
   LEARNING_RATE: 0.0003
   OPTIMIZER: Adam
-<<<<<<< HEAD
   WEIGHT_DECAY: 0.001 #Only used for ADAM W or SGD
   PROTEIN_EMBEDDING_DIM: 1100
   LABEL_EMBEDDING_DIM: 1024
@@ -74,21 +53,6 @@
   PROJECTION_HEAD_NUM_LAYERS: 4
   PROJECTION_HEAD_HIDDEN_DIM_SCALE_FACTOR: 3
   FEATURE_FUSION: similarity #concatenation, concatenation_diff, concatenation_prod, similarity
-=======
-  WEIGHT_DECAY: 0.001 # Only used for ADAM W or SGD
-  PROTEIN_EMBEDDING_DIM: 1100
-  LABEL_EMBEDDING_DIM: 1024
-  LATENT_EMBEDDING_DIM: 1024
-  OUTPUT_MLP_HIDDEN_DIM_SCALE_FACTOR: 1 # Scale MLP hidden state with respect to LATENT_EMBEDDING_DIM
-  OUTPUT_MLP_NUM_LAYERS: 2
-  OUTPUT_NEURON_PROBABILITY_BIAS: null
-  OUTPUT_MLP_BATCHNORM: True
-  SYNC_BN: False
-  DROPOUT: 0.0
-  PROJECTION_HEAD_NUM_LAYERS: 1
-  PROJECTION_HEAD_HIDDEN_DIM_SCALE_FACTOR: 1
-  FEATURE_FUSION: concatenation # concatenation or similarity
->>>>>>> b96f15d9
   LABEL_EMBEDDING_POOLING_METHOD: 'last_token' #select from mean, last_token, all
   OPTIMIZATION_METRIC_NAME: f1_micro # Only micro metrics are supported if sampling labels in validation
   DECISION_TH_METRIC_NAME: f1_micro
@@ -112,10 +76,7 @@
   LABEL_SMOOTHING: 0.0 # Currently only implemented for FocalLoss
 
   # Sequence and label encoders
-<<<<<<< HEAD
   PRETRAINED_SEQUENCE_ENCODER: True
-=======
->>>>>>> b96f15d9
   TRAIN_SEQUENCE_ENCODER: False
   LABEL_ENCODER_NUM_TRAINABLE_LAYERS: 0
   DISTRIBUTE_LABELS: False
