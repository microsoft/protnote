--- conflicted
+++ resolved
@@ -5,7 +5,6 @@
   ############## PARAMS THAT NEED TO BE CHANGED FOR AMULET V100 VS. SANDBOX A100 VS. T4 ##############
   ## A100 ###
   # Batch sizes
-<<<<<<< HEAD
   # TRAIN_BATCH_SIZE: 4 # 256 for A100
   # VALIDATION_BATCH_SIZE: 4 # 256 for A100
   # TEST_BATCH_SIZE: 4 # 16 for A100
@@ -27,41 +26,13 @@
   TEST_BATCH_SIZE: 64 # 4 for V100
   # Sampling
   GRID_SAMPLER: False
-
   IN_BATCH_SAMPLING: False # Use either in batch sampling or lable samples, not both.
-
+  WEIGHTED_SAMPLING: False #Sample rare sequences more often as dictaded by inverse frequency of labels
   TRAIN_LABEL_SAMPLE_SIZE: null # 15K for both
   VALIDATION_LABEL_SAMPLE_SIZE: null # use all labels in validation
   # Inference
   LABEL_BATCH_SIZE_LIMIT_NO_GRAD: 500 # 1K for V100
   SEQUENCE_BATCH_SIZE_LIMIT_NO_GRAD: 64 # 64 for V100 
-=======
-  TRAIN_BATCH_SIZE: 4 # 32 for A100, 4 for V100
-  VALIDATION_BATCH_SIZE: 8 # 64 for A100, 8 for V100
-  TEST_BATCH_SIZE: 8 # 64 for A100, 8 for V100
-
-  # Sampling
-  IN_BATCH_SAMPLING: False # Use either in batch sampling or label samples, not both.
-  WEIGHTED_SAMPLING: False
-  TRAIN_LABEL_SAMPLE_SIZE: null # 15K for both. If training label encoder, must be 100. Set to Null to turn off sampling
-  VALIDATION_LABEL_SAMPLE_SIZE: null # 15K for both. Set to Null to turn off sampling
-
-  # Inference
-  LABEL_BATCH_SIZE_LIMIT_NO_GRAD: 128 # 1500 for A100
-  SEQUENCE_BATCH_SIZE_LIMIT_NO_GRAD: 128 # 128 for A100 (TO BE VERIFIED)
-
-  ### V100 ###
-  # Batch sizes
-  # TRAIN_BATCH_SIZE: 64 # 64 for V100
-  # VALIDATION_BATCH_SIZE: 4 # 64 for V100
-  # TEST_BATCH_SIZE: 4 # 4 for V100
-  # # Sampling
-  # TRAIN_LABEL_SAMPLE_SIZE: null # 15K for both
-  # VALIDATION_LABEL_SAMPLE_SIZE: null # use all labels in validation
-  # # Inference
-  # LABEL_BATCH_SIZE_LIMIT_NO_GRAD: 750 # 1K for V100
-  # SEQUENCE_BATCH_SIZE_LIMIT_NO_GRAD: 64 # 64 for V100 (TO BE VERIFIED)
->>>>>>> 85d12f33
 
   ############## PARAMS THAT DO NOT NEED TO VARY BETWEEN VIRTUAL MACHINES ##############
   # General
@@ -70,7 +41,6 @@
   PROTEIN_EMBEDDING_DIM: 1100
   LABEL_EMBEDDING_DIM: 1024
   LATENT_EMBEDDING_DIM: 1024
-<<<<<<< HEAD
   OUTPUT_MLP_HIDDEN_DIM_SCALE_FACTOR: 3 # Scale MLP hidden state with respect to LATENT_EMBEDDING_DIM
   OUTPUT_MLP_NUM_LAYERS: 4
   OUTPUT_NEURON_PROBABILITY_BIAS: null
@@ -82,28 +52,12 @@
   OPTIMIZATION_METRIC_NAME: map_micro # Only micro metrics are supported if sampling labels in validation
   DECISION_TH_METRIC_NAME: f1_micro
   NUM_EPOCHS: 50
-=======
-  OUTPUT_MLP_HIDDEN_DIM_SCALE_FACTOR: 2 # Scale MLP hidden state with respect to LATENT_EMBEDDING_DIM
-  OUTPUT_MLP_NUM_LAYERS: 2
-  OUTPUT_NEURON_PROBABILITY_BIAS: null
-  OUTPUT_MLP_BATCHNORM: True
-  PROJECTION_HEAD_NUM_LAYERS: 2
-  FEATURE_FUSION: concatenation
-  LABEL_EMBEDDING_POOLING_METHOD: 'mean' # select from mean, last_token, all
-  OPTIMIZATION_METRIC_NAME: map_micro # Only micro metrics are supported if sampling labels in validation
-  DECISION_TH_METRIC_NAME: f1_micro
-  NUM_EPOCHS: 32
->>>>>>> 85d12f33
 
   # Memory optimizations
   GRADIENT_ACCUMULATION_STEPS: 1 # 1 = no gradient accumulation
   GRADIENT_CHECKPOINTING: False # True = gradient checkpointing
   LORA: False # True = use LORA
-<<<<<<< HEAD
   LORA_RANK: 4
-=======
-  LORA_RANK: 8
->>>>>>> 85d12f33
   CLIP_VALUE: 1 # Gradient clipping, set to "null" to turn off
 
   # Losses. Only the parameters for selected loss will be used
@@ -116,6 +70,7 @@
 
   # Sequence and label encoders
   TRAIN_SEQUENCE_ENCODER: False
+  LABEL_ENCODER_NUM_TRAINABLE_LAYERS: 0
   LABEL_ENCODER_NUM_TRAINABLE_LAYERS: 0
   DISTRIBUTE_LABELS: False
   TRAIN_PROJECTION_HEAD: True
