---
# Parameters for model training
#TODO: Optimizer can also be a hyperparameter
params:
  ############## PARAMS THAT NEED TO BE CHANGED FOR AMULET VS. SANDBOX A100 ##############
  ### A100 ###
  # Batch sizes
  TRAIN_BATCH_SIZE: 256 # 256 for A100
  VALIDATION_BATCH_SIZE: 256 # 256 for A100
<<<<<<< HEAD
  TEST_BATCH_SIZE: 16 # 16 for A100
  # Sampling
  TRAIN_LABEL_SAMPLE_SIZE: 100 # 15K for both # If training label encoder, must be 100
  VALIDATION_LABEL_SAMPLE_SIZE: 15000 # 15K for both
  # Inference
  LABEL_BATCH_SIZE_LIMIT_NO_GRAD: 300 # 1500 for A100
  SEQUENCE_BATCH_SIZE_LIMIT_NO_GRAD: 128 # 128 for A100 (TO BE VERIFIED)

  ### V100 ###
  # # Batch sizes
  # TRAIN_BATCH_SIZE: 1024 # 64 for V100
  # VALIDATION_BATCH_SIZE: 128 # 64 for V100
  # TEST_BATCH_SIZE: 16 # 4 for V100
  # # Sampling
  # TRAIN_LABEL_SAMPLE_SIZE: 50 # 15K for both
  # VALIDATION_LABEL_SAMPLE_SIZE: 10000 # 15K for both
  # # Inference
  # LABEL_BATCH_SIZE_LIMIT_NO_GRAD: 300 # 1K for V100
=======
  TEST_BATCH_SIZE: 100 # 16 for A100
  # # Sampling
  TRAIN_LABEL_SAMPLE_SIZE: 15000 # 15K for both # If training label encoder, must be 100
  VALIDATION_LABEL_SAMPLE_SIZE: 15000 # 15K for both
  # # Inference
  LABEL_BATCH_SIZE_LIMIT_NO_GRAD: 1500 # 1500 for A100
  SEQUENCE_BATCH_SIZE_LIMIT_NO_GRAD: 128 # 128 for A100 (TO BE VERIFIED)

  ### V100 ###
  # Batch sizes
  # TRAIN_BATCH_SIZE: 64 # 64 for V100
  # VALIDATION_BATCH_SIZE: 64 # 64 for V100
  # TEST_BATCH_SIZE: 4 # 4 for V100
  # Sampling
  # TRAIN_LABEL_SAMPLE_SIZE: 15000 # 15K for both
  # VALIDATION_LABEL_SAMPLE_SIZE: 15000 # 15K for both
  # Inference
  # LABEL_BATCH_SIZE_LIMIT_NO_GRAD: 750 # 1K for V100
>>>>>>> 424b6945
  # SEQUENCE_BATCH_SIZE_LIMIT_NO_GRAD: 64 # 64 for V100 

  ############## PARAMS THAT DO NOT IMPACT MEMORY ##############
  # General
  LEARNING_RATE: 1
  PROTEIN_EMBEDDING_DIM: 1100
  LABEL_EMBEDDING_DIM: 1024
  LATENT_EMBEDDING_DIM: 1024
  OUTPUT_DIM: 1024
  OUTPUT_NUM_LAYERS: 2
  NUM_EPOCHS: 1

  # Memory optimizations
  GRADIENT_ACCUMULATION_STEPS: 1 # 1 = no gradient accumulation
<<<<<<< HEAD
  GRADIENT_CHECKPOINTING: True # True = gradient checkpointing
  LORA: False # True = use LORA
  LORA_RANK: 8

  CLIP_VALUE: 10 # Gradient clipping
=======
  CLIP_VALUE: 10000000 # Gradient clipping
>>>>>>> 424b6945
  OUTPUT_NEURON_PROBABILITY_BIAS: null
  OPTIMIZATION_METRIC_NAME: map_micro # only micro metrics are supported if sampling labels in validation
  DECISION_TH_METRIC_NAME: f1_micro
  
  #Losses. Only the parameters for selected loss will be used
  LOSS_FN: FocalLoss # Currently supported: BCE, FocalLoss, BatchWeightedBCE
  FOCAL_LOSS_GAMMA: 2.0 # Use a float
  FOCAL_LOSS_ALPHA: 0.9 # Use a float
  BCE_POS_WEIGHT: 25 # 671.7130737304688
<<<<<<< HEAD
  RGDBCE_TEMP: 0.2 # Use a float
=======
  RGDBCE_TEMP: 1 # search from [1,1/3,1/5,1/7,1/9] according to paper
>>>>>>> 424b6945

  # Sequence and label encoders
  TRAIN_SEQUENCE_ENCODER: False
  TRAIN_LABEL_ENCODER: True
  TRAIN_PROJECTION_HEAD: True
  LABEL_ENCODER_CHECKPOINT: microsoft/biogpt

  # Data processing and metrics
  DEDUPLICATE: True
  NORMALIZE_PROBABILITIES: False
  OPTIMIZATION_METRIC_NAME: map_micro #only micro metrics are supported if sampling labels in validation
  DECISION_TH_METRIC_NAME: f1_micro

  # Constants
  SEED: 42
  VALIDATIONS_PER_EPOCH: 1
  NUM_WORKERS: 4
  DECISION_TH: null # Set to null if you want to use the best threshold from validation

  # Subset fractions (for rapid prototyping; set to 1 for final model)
  TRAIN_SUBSET_FRACTION: 1 # Set to 1.0 if you want to use all data
  VALIDATION_SUBSET_FRACTION: 1 # Set to 1.0 if you want to use all data
  TEST_SUBSET_FRACTION: 1 # Set to 1.0 if you want to use all data

# Constants for protein encoder model (e.g. ProteInfer). Not really params since 
# we are not going to change these.
embed_sequences_params:
  INPUT_CHANNELS: 20
  OUTPUT_CHANNELS: 1100
  KERNEL_SIZE: 9
  DILATION_BASE: 3
  NUM_RESNET_BLOCKS: 5
  BOTTLENECK_FACTOR: 0.5
  PROTEINFER_NUM_LABELS: 32102

# Paths to data, vocabularies, embeddings, and models
paths:
  # Paths referenced relative to DATA_PATH (will have DATA_PATH prepended)
  data_paths: 
    # ProteInfer data paths
    TRAIN_DATA_PATH: swissprot/proteinfer_splits/random/train_GO.fasta
    VAL_DATA_PATH: swissprot/proteinfer_splits/random/dev_GO.fasta
    TEST_DATA_PATH: swissprot/proteinfer_splits/random/test_GO.fasta
    FULL_DATA_PATH: swissprot/proteinfer_splits/random/full_GO.fasta # used to generate vocabularies

    # Zero shot data paths
    ZERO_SHOT_DATA_PATH: zero_shot/SwissProt_2023_unseen_sequences_and_labels.fasta

    # Vocabulary paths
    VOCABULARIES_DIR: vocabularies/proteinfer
    GO_ANNOTATIONS_PATH: annotations/go_annotations_2019_07_01.pkl

    # Embeddings paths (if using frozen pre-trained models)
    LABEL_EMBEDDING_PATH:  None # embeddings/frozen_BioGPT_label_embeddings.pkl
    SEQUENCE_EMBEDDING_PATH: embeddings/frozen_proteinfer_sequence_embeddings.pkl

    PARENTHOOD_LIB_PATH: vocabularies/parenthood.json.gz
    PROTEINFER_WEIGHTS_PATH: models/proteinfer/GO_model_weights.pkl
    
  # Paths referenced relative to OUTPUT_PATH (will have OUTPUT_PATH prepended)
  output_paths:
    # Where to save the model
    OUTPUT_MODEL_DIR: checkpoints/

    # Where to save results
    RESULTS_DIR: results/

    # Where to log
    LOG_DIR: logs/<|MERGE_RESOLUTION|>--- conflicted
+++ resolved
@@ -7,26 +7,6 @@
   # Batch sizes
   TRAIN_BATCH_SIZE: 256 # 256 for A100
   VALIDATION_BATCH_SIZE: 256 # 256 for A100
-<<<<<<< HEAD
-  TEST_BATCH_SIZE: 16 # 16 for A100
-  # Sampling
-  TRAIN_LABEL_SAMPLE_SIZE: 100 # 15K for both # If training label encoder, must be 100
-  VALIDATION_LABEL_SAMPLE_SIZE: 15000 # 15K for both
-  # Inference
-  LABEL_BATCH_SIZE_LIMIT_NO_GRAD: 300 # 1500 for A100
-  SEQUENCE_BATCH_SIZE_LIMIT_NO_GRAD: 128 # 128 for A100 (TO BE VERIFIED)
-
-  ### V100 ###
-  # # Batch sizes
-  # TRAIN_BATCH_SIZE: 1024 # 64 for V100
-  # VALIDATION_BATCH_SIZE: 128 # 64 for V100
-  # TEST_BATCH_SIZE: 16 # 4 for V100
-  # # Sampling
-  # TRAIN_LABEL_SAMPLE_SIZE: 50 # 15K for both
-  # VALIDATION_LABEL_SAMPLE_SIZE: 10000 # 15K for both
-  # # Inference
-  # LABEL_BATCH_SIZE_LIMIT_NO_GRAD: 300 # 1K for V100
-=======
   TEST_BATCH_SIZE: 100 # 16 for A100
   # # Sampling
   TRAIN_LABEL_SAMPLE_SIZE: 15000 # 15K for both # If training label encoder, must be 100
@@ -45,7 +25,6 @@
   # VALIDATION_LABEL_SAMPLE_SIZE: 15000 # 15K for both
   # Inference
   # LABEL_BATCH_SIZE_LIMIT_NO_GRAD: 750 # 1K for V100
->>>>>>> 424b6945
   # SEQUENCE_BATCH_SIZE_LIMIT_NO_GRAD: 64 # 64 for V100 
 
   ############## PARAMS THAT DO NOT IMPACT MEMORY ##############
@@ -60,15 +39,11 @@
 
   # Memory optimizations
   GRADIENT_ACCUMULATION_STEPS: 1 # 1 = no gradient accumulation
-<<<<<<< HEAD
   GRADIENT_CHECKPOINTING: True # True = gradient checkpointing
   LORA: False # True = use LORA
   LORA_RANK: 8
 
   CLIP_VALUE: 10 # Gradient clipping
-=======
-  CLIP_VALUE: 10000000 # Gradient clipping
->>>>>>> 424b6945
   OUTPUT_NEURON_PROBABILITY_BIAS: null
   OPTIMIZATION_METRIC_NAME: map_micro # only micro metrics are supported if sampling labels in validation
   DECISION_TH_METRIC_NAME: f1_micro
@@ -78,11 +53,7 @@
   FOCAL_LOSS_GAMMA: 2.0 # Use a float
   FOCAL_LOSS_ALPHA: 0.9 # Use a float
   BCE_POS_WEIGHT: 25 # 671.7130737304688
-<<<<<<< HEAD
-  RGDBCE_TEMP: 0.2 # Use a float
-=======
-  RGDBCE_TEMP: 1 # search from [1,1/3,1/5,1/7,1/9] according to paper
->>>>>>> 424b6945
+  RGDBCE_TEMP: 1.0 # search from [1,1/3,1/5,1/7,1/9] according to paper
 
   # Sequence and label encoders
   TRAIN_SEQUENCE_ENCODER: False
