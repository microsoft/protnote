--- conflicted
+++ resolved
@@ -34,23 +34,15 @@
   PROTEIN_EMBEDDING_DIM: 1100
   LABEL_EMBEDDING_DIM: 1024
   LATENT_EMBEDDING_DIM: 1024
-<<<<<<< HEAD
   OUTPUT_MLP_HIDDEN_DIM_SCALE_FACTOR: 1 #scale with respect to LATENT_EMBEDDING_DIM
   OUTPUT_MLP_NUM_LAYERS: 2
   NUM_EPOCHS: 50
-  GRADIENT_ACCUMULATION_STEPS: 1 # 1 = no gradient accumulation
-=======
-  OUTPUT_DIM: 1024
-  OUTPUT_NUM_LAYERS: 2
-  NUM_EPOCHS: 1
 
   # Memory optimizations
   GRADIENT_ACCUMULATION_STEPS: 1 # 1 = no gradient accumulation
   GRADIENT_CHECKPOINTING: True # True = gradient checkpointing
   LORA: False # True = use LORA
   LORA_RANK: 8
-
->>>>>>> ddc51d81
   CLIP_VALUE: 10 # Gradient clipping
   OUTPUT_NEURON_PROBABILITY_BIAS: null
   OPTIMIZATION_METRIC_NAME: map_micro # only micro metrics are supported if sampling labels in validation
@@ -58,17 +50,10 @@
   
   #Losses. Only the parameters for selected loss will be used
   LOSS_FN: FocalLoss # Currently supported: BCE, FocalLoss, BatchWeightedBCE
-<<<<<<< HEAD
   FOCAL_LOSS_GAMMA: 1.5
   FOCAL_LOSS_ALPHA: 0.9
   BCE_POS_WEIGHT: 25 # 671.7130737304688
   RGDBCE_TEMP: 0.11 # search from [1,1/3,1/5,1/7,1/9] according to paper
-=======
-  FOCAL_LOSS_GAMMA: 2.0 # Use a float
-  FOCAL_LOSS_ALPHA: 0.9 # Use a float
-  BCE_POS_WEIGHT: 25 # 671.7130737304688
-  RGDBCE_TEMP: 1.0 # search from [1,1/3,1/5,1/7,1/9] according to paper
->>>>>>> ddc51d81
 
   # Sequence and label encoders
   TRAIN_SEQUENCE_ENCODER: False
