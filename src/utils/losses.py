--- conflicted
+++ resolved
@@ -178,21 +178,15 @@
         return torch.nn.functional.binary_cross_entropy_with_logits(input, target, weight=weights.unsqueeze(0))
 
 class FocalLoss(torch.nn.Module):
-<<<<<<< HEAD
-    def __init__(self, alpha:float, gamma:float, reduction='mean'):
-=======
-    def __init__(self, alpha=0.25, gamma=2.0, reduction='mean', label_smoothing=0.0):
->>>>>>> 5a0f7b29
+    def __init__(self, alpha:float, gamma:float, reduction='mean',label_smoothing=0.0):
         super().__init__()
         self.alpha = alpha
         self.gamma = gamma
         self.reduction = reduction
-<<<<<<< HEAD
+        self.label_smoothing = label_smoothing
+
         assert (alpha is not None)&(gamma is not None),"Both gamma and alpha must be provided and neither should be None"
-=======
-        self.label_smoothing = label_smoothing
         print("Focal Loss with alpha: {}, gamma: {}, reduction: {}, label_smoothing: {}".format(alpha, gamma, reduction, label_smoothing))
->>>>>>> 5a0f7b29
 
     def forward(self, input, target):
         # Apply label smoothing, if applicable
@@ -285,7 +279,7 @@
     elif config["params"]["LOSS_FN"] == "BatchWeightedBCE":
         return BatchWeightedBCE()
     elif config["params"]["LOSS_FN"] == "FocalLoss":
-        return FocalLoss(gamma=config["params"]["FOCAL_LOSS_GAMMA"], alpha=config["params"]["FOCAL_LOSS_ALPHA"])
+        return FocalLoss(gamma=config["params"]["FOCAL_LOSS_GAMMA"], alpha=config["params"]["FOCAL_LOSS_ALPHA"], label_smoothing=config["params"]["LABEL_SMOOTHING"])
     elif config["params"]["LOSS_FN"] == "RGDBCE":
         return RGDBCE(temperature=config["params"]["RGDBCE_TEMP"])
     elif config["params"]["LOSS_FN"] == "SupCon":
