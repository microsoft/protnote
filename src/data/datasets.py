import torch
from torch.utils.data import Dataset, DataLoader
from src.utils.data import read_fasta, read_json, get_vocab_mappings, read_pickle
from src.utils.models import tokenize_labels, get_label_embeddings
from typing import Dict
import pandas as pd
import logging
from typing import List
from src.data.collators import collate_variable_sequence_length
from collections import defaultdict
from joblib import Parallel, delayed, cpu_count
from functools import partial
from collections import Counter
from src.utils.main_utils import get_or_generate_label_embeddings
from src.data.samplers import GridBatchSampler,observation_sampler_factory
class ProteinDataset(Dataset):
    """
    Dataset class for protein sequences with GO annotations.
    """
    def __init__(
        self,
        data_paths: dict,
        config: dict,
        vocabularies: dict,
        label_tokenizer=None,
        label_encoder=None,
        logger=None,
        require_label_idxs=False,
        subset_fraction: float = 1.0,
        deduplicate: bool = False,
        is_master: bool = True,
    ):
        """
        paths (dict): Dictionary containing paths to the data and vocabularies.
            data_path (str): Path to the FASTA file containing the protein sequences and corresponding GO annotations
            dataset_type (str): One of 'train', 'validation', or 'test'
            go_descriptions_path (str): Path to the pickled file containing the GO term descriptions mapped to GO term IDs
        deduplicate (bool): Whether to remove duplicate sequences (default: False)
        """
        # Error handling: check for missing keys and invalid dataset types
        required_keys = ["data_path", "dataset_type"]
        for key in required_keys:
            if key not in data_paths:
                raise ValueError(
                    f"Missing required key in paths dictionary: {key}")

        assert data_paths["dataset_type"] in [
            "train",
            "validation",
            "test",
        ], "dataset_type must be one of 'train', 'val', or 'test'"

        # Set the dataset type and data path
        self.dataset_type = data_paths["dataset_type"]
        self.data_path = data_paths["data_path"]

        # Set and process the vocabularies
        self.amino_acid_vocabulary = vocabularies["amino_acid_vocab"]
        self.label_vocabulary = vocabularies["GO_label_vocab"]
        self.sequence_id_vocabulary = vocabularies["sequence_id_vocab"]
        self._process_vocab()

        # Initialize class variables
        self.data = read_fasta(data_paths["data_path"])
        self.label_embedding_matrix = self.sequence_embedding_df = None
        
        #Flag to know how Dataset indexing will be handle.
        self.require_label_idxs = require_label_idxs

        # Subset the data if subset_fraction is provided
        if subset_fraction < 1.0:
            logging.info(
                f"Subsetting {subset_fraction*100}% of the {self.dataset_type} set..."
            )
            self.data = self.data[:int(subset_fraction * len(self.data))]

        # Deduplicate the data if deduplicate is True
        if deduplicate:
            self._remove_duplicates()

        # Load the map from alphanumeric label id to text label
        self.label_annotation_map = {key: value['label'] for key, value in read_pickle(
            data_paths["go_annotations_path"]).to_dict(orient='index').items()}

        # Create ordered list of labels
        label_text_list = []
        for label_id in self.label_vocabulary:
            label_text_list.append(self.label_annotation_map[label_id])
        self.label_text_list = label_text_list

        # Loop through the label IDs and tokenize the labels if a label tokenizer is provided
        self.tokenized_labels = None
        self.label_tokenizer = None
        if label_tokenizer is not None:
            self.label_tokenizer = label_tokenizer
            self.tokenized_labels = tokenize_labels(
                label_text_list, label_tokenizer)

        # If a label encoder is provided, encode the labels
        # TODO: Move back to main to remove warning
        self.label_embedding_matrix = None
        self.label_encoder = None
        if label_encoder is not None and config["params"]["LABEL_ENCODER_NUM_TRAINABLE_LAYERS"]==0:
            self.label_encoder = label_encoder
            label_embedding_matrix = get_or_generate_label_embeddings(
                label_annotations=self.label_text_list,
                label_tokenizer=label_tokenizer,
                label_encoder=label_encoder,
                label_embedding_path=config["paths"]["LABEL_EMBEDDING_PATH"],
                logger=logger,
                batch_size_limit=config["params"]["LABEL_BATCH_SIZE_LIMIT_NO_GRAD"],
                is_master=is_master,
                pooling_method=config["params"]["LABEL_EMBEDDING_POOLING_METHOD"]
            )
            self.label_embedding_matrix = label_embedding_matrix

    # Helper functions for setting embedding dictionaries
    def set_sequence_embedding_df(self, embedding_df: pd.DataFrame):
        self.sequence_embedding_df = embedding_df

    def set_label_embedding_matrix(self, embedding_matrix: torch.Tensor):
        self.label_embedding_matrix = embedding_matrix

    def _remove_duplicates(self):
        """
        Remove duplicate sequences from self.data, keeping only the first instance of each sequence
        Use pandas to improve performance
        """

        # Convert self.data to a DataFrame
        df = pd.DataFrame(self.data, columns=["sequence", "labels"])

        # Drop duplicate rows based on the 'sequence' column, keeping the first instance
        df = df.drop_duplicates(subset="sequence", keep="first")

        # Log the number of duplicate sequences removed
        num_duplicates = len(self.data) - len(df)
        logging.info(
            f"Removing {num_duplicates} duplicate sequences from {self.data_path}...")

        # Convert the DataFrame back to the list of tuples format
        self.data = list(df.itertuples(index=False, name=None))

    # Helper functions for processing and loading vocabularies
    def _process_vocab(self):
        self._process_amino_acid_vocab()
        self._process_label_vocab()
        self._process_sequence_id_vocab()

    def _process_amino_acid_vocab(self):
        self.aminoacid2int, self.int2aminoacid = get_vocab_mappings(
            self.amino_acid_vocabulary
        )

    def _process_label_vocab(self):
        self.label2int, self.int2label = get_vocab_mappings(
            self.label_vocabulary)

    def _process_sequence_id_vocab(self):
        self.sequence_id2int, self.int2sequence_id = get_vocab_mappings(
            self.sequence_id_vocabulary
        )

    def __len__(self) -> int:
        return len(self.data)

    def process_example(self, sequence: str, labels: list[str], label_idxs:list[int] = None) -> dict:
        sequence_id_alphanumeric, labels = labels[0], labels[1:]

        

        # Convert the sequence and labels to integers for one-hot encoding
        amino_acid_ints = torch.tensor(
            [self.aminoacid2int[aa] for aa in sequence], dtype=torch.long
        )

        labels_ints = torch.tensor(
            [self.label2int[label] for label in labels], dtype=torch.long
        )

        # Get the length of the sequence
        sequence_length = torch.tensor(len(amino_acid_ints))

        # Get multi-hot encoding of sequence and labels
        sequence_onehots = torch.nn.functional.one_hot(
            amino_acid_ints, num_classes=len(self.amino_acid_vocabulary)
        ).permute(1, 0)
        label_multihots = torch.nn.functional.one_hot(
            labels_ints, num_classes=len(self.label_vocabulary)
        ).sum(dim=0)

        if label_idxs is not None:
            label_idxs = torch.tensor(label_idxs)

        # Set the label embeddings, if provided
        label_embeddings = self.label_embedding_matrix if self.label_embedding_matrix is not None else None

        # Get the sequence embedding, if provided
        sequence_embedding = None
        # TODO: Remove this check
        if self.sequence_embedding_df is not None:
            sequence_embedding = torch.tensor(
                self.sequence_embedding_df.loc[sequence_id_alphanumeric].values)

        # Get the tokenized labels, if provided
        tokenized_labels = self.tokenized_labels if self.tokenized_labels is not None else None

        # Return a dict containing the processed example
        return {
            "sequence_onehots": sequence_onehots,
            "sequence_id": sequence_id_alphanumeric,
            "sequence_embedding": sequence_embedding,
            "sequence_length": sequence_length,
            "label_multihots": label_multihots,
            "tokenized_labels": tokenized_labels,
            "label_embeddings": label_embeddings,
            "label_idxs":label_idxs
        }

    def __getitem__(self, idx) -> tuple:
        
        if self.require_label_idxs:
            sequence_idx,label_idxs = idx[0],idx[1]
            sequence = self.data[sequence_idx][0]
            labels = self.data[sequence_idx][1]
        else:
            label_idxs=None
            sequence, labels = self.data[idx]
        

        return self.process_example(sequence, labels,label_idxs)

    @classmethod
    def create_multiple_datasets(
        cls,
        paths_list: List[Dict[str, str]],
        config: dict,
        vocabularies: dict,
        require_train_label_idxs:bool,
        subset_fractions: dict = None,
        label_tokenizer=None,
        label_encoder=None,
        logger=None,
        deduplicate: bool = False,
    ) -> List[Dataset]:
        """
        paths_list (List[Dict[str, str]]): List of dictionaries, each containing paths to the data and vocabularies.
        subset_fractions (dict): Dictionary containing the subset fraction for each dataset type (default: None)
        """
        datasets = defaultdict(list)
        subset_fractions = subset_fractions or {}
        for data_paths in paths_list:
            datasets[data_paths["dataset_type"]].append(
                cls(
                    data_paths,
                    config,
                    vocabularies,
                    label_tokenizer=label_tokenizer,
                    label_encoder=label_encoder,
                    logger=logger,
                    require_label_idxs=require_train_label_idxs if data_paths["dataset_type"]=='train' else False,
                    subset_fraction=subset_fractions.get(
                        data_paths["dataset_type"], 1.0),
                    deduplicate=deduplicate
                )
            )
        return datasets

def calculate_pos_weight(data: list, num_labels: int):
    def count_labels(chunk):
        num_positive_labels_chunk = 0
        num_negative_labels_chunk = 0
        for _, labels in chunk:
            labels = labels[1:]
            num_positive = len(labels)
            num_positive_labels_chunk += num_positive
            num_negative_labels_chunk += num_labels - num_positive
        return num_positive_labels_chunk, num_negative_labels_chunk

    chunk_size = len(data) // cpu_count()  # Adjust chunk size if necessary.

    results = Parallel(n_jobs=-1)(
        delayed(count_labels)(data[i:i+chunk_size]) for i in range(0, len(data), chunk_size)
    )

    num_positive_labels = sum(res[0] for res in results)
    num_negative_labels = sum(res[1] for res in results)
    pos_weight = torch.tensor((num_negative_labels / num_positive_labels))
    return pos_weight


def calculate_label_weights(data: list, inv_freq= True,power=0.3, normalize = True):
    def count_labels(chunk):
        label_freq = Counter()
        for _, labels in chunk:
            labels = labels[1:]
            label_freq.update(labels)
        return label_freq

    # Adjust chunk size if necessary.
    chunk_size = max(len(data) // cpu_count(), 1)

    results = Parallel(n_jobs=-1)(
        delayed(count_labels)(data[i:i+chunk_size]) for i in range(0, len(data), chunk_size)
    )

    label_freq = Counter()
    for result in results:
        label_freq.update(result)
    
    if not inv_freq:
        return label_freq
    
    # Inverse frequency
    total = sum(label_freq.values())
    num_labels = len(label_freq.keys())
    label_inv_freq = {k: (total/v)**power for k, v in label_freq.items()}
    
    if normalize:
        sum_raw_weights = sum(label_inv_freq.values())
        label_inv_freq = {k:v*num_labels/sum_raw_weights for k,v in label_inv_freq.items()}

    return label_inv_freq

def calculate_sequence_weights(data: list, label_inv_freq: dict):
    """
    Calculate the sequence weights for weighted sampling. 
    The sequence weights are the sum of the inverse frequencies of the labels in the sequence.
    """
    # TODO: Convert inverse frequencies into a more normal distribution
    
    def sum_label_inverse_freqs(chunk):
        sequence_weights = []
        for _, labels in chunk:
            labels = labels[1:]
            sequence_weight = sum([label_inv_freq[label] for label in labels])
            sequence_weights.append(sequence_weight)
        return sequence_weights

    # Adjust chunk size if necessary.
    chunk_size = max(len(data) // cpu_count(), 1)

    results = Parallel(n_jobs=-1)(
        delayed(sum_label_inverse_freqs)(data[i:i+chunk_size]) for i in range(0, len(data), chunk_size)
    )

    sequence_weights = []
    for result in results:
        sequence_weights.extend(result)

    return sequence_weights


def set_padding_to_sentinel(
    padded_representations: torch.Tensor,
    sequence_lengths: torch.Tensor,
    sentinel: float,
) -> torch.Tensor:
    """
    Set the padding values in the input tensor to the sentinel value.

    Parameters:
        padded_representations (torch.Tensor): The input tensor of shape (batch_size, dim, max_sequence_length)
        sequence_lengths (torch.Tensor): 1D tensor containing original sequence lengths for each sequence in the batch
        sentinel (float): The value to set the padding to

    Returns:
        torch.Tensor: Tensor with padding values set to sentinel
    """

    # Get the shape of the input tensor
    batch_size, dim, max_sequence_length = padded_representations.shape

    # Get the device of the input tensor
    device = padded_representations.device

    # Create a mask that identifies padding, ensuring it's on the same device
    mask = torch.arange(max_sequence_length, device=device).expand(
        batch_size, max_sequence_length
    ) >= sequence_lengths.unsqueeze(1).to(device)

    # Expand the mask to cover the 'dim' dimension
    mask = mask.unsqueeze(1).expand(-1, dim, -1)

    # Use the mask to set the padding values to sentinel
    padded_representations = torch.where(
        mask, sentinel, padded_representations)

    return padded_representations





def create_multiple_loaders(
    datasets: dict,
    params: dict,
    label_sample_sizes: dict = None,
    grid_sampler: bool = False,
    shuffle_labels: bool = False,
    in_batch_sampling: bool = False,
    num_workers: int = 2,
    pin_memory: bool = True,
    world_size: int = 1,
    rank: int = 0,
    sequence_weights: torch.Tensor = None
) -> List[DataLoader]:
    loaders = defaultdict(list)
    for dataset_type, dataset_list in datasets.items():
        batch_size_for_type = params[f"{dataset_type.upper()}_BATCH_SIZE"]

        # Get the number of labels to sample for the current dataset type, if provided
        label_sample_size = None
        if label_sample_sizes:
            label_sample_size = label_sample_sizes.get(dataset_type)

        in_batch_sampling = in_batch_sampling if dataset_type == 'train' else False
        grid_sampler = grid_sampler if dataset_type == 'train' else False

        for dataset in dataset_list:
                            
            batch_sampler = None
            drop_last = True

            if dataset_type == "train":
                sequence_sampler = observation_sampler_factory(
                    distribute_labels = params["DISTRIBUTE_LABELS"],
                    weighted_sampling = params["WEIGHTED_SAMPLING"],
                    dataset = dataset,
                    world_size = world_size,
                    rank = rank,
                    sequence_weights=sequence_weights)

            if grid_sampler:
                assert label_sample_size is not None,"Provide label_sample_size when using grid sampler"
                batch_sampler=GridBatchSampler(observation_sampler=sequence_sampler,
                    observations_batch_size=batch_size_for_type,
                    drop_last_observation_batch=True,
                    num_labels=len(dataset.label_vocabulary),
                    labels_batch_size=label_sample_size,
                    shuffle_grid=True
                    )
                #When defining a BatchSampler, these paramters are ignored in the Dataloader. Must be set 
                #To these values to avoid pytorch error.
                batch_size_for_type = 1
                sequence_sampler = None
                drop_last = False

            loader = DataLoader(
                dataset,
                batch_size=batch_size_for_type,
                shuffle=False,
                collate_fn=partial(
                    collate_variable_sequence_length,
                    label_sample_size=label_sample_size,
                    grid_sampler = grid_sampler,
                    shuffle_labels=shuffle_labels,
                    in_batch_sampling=in_batch_sampling,
                    distribute_labels=params["DISTRIBUTE_LABELS"],
                    world_size=world_size,
                    rank=rank),

                num_workers=num_workers,
                pin_memory=pin_memory,
                drop_last=drop_last,
                sampler=sequence_sampler,
                batch_sampler=batch_sampler
            )
            loaders[dataset_type].append(loader)

    return loaders
<<<<<<< HEAD

class DistributedWeightedSampler(Sampler):
    """
    A distributed weighted sampler that samples indices from a dataset based on weights.
    Args:
        weights (list): A list of weights for each sample in the dataset.
        world_size (int, optional): The total number of processes in the distributed environment. If not provided, it will be determined automatically using `dist.get_world_size()`. Defaults to None.
        rank (int, optional): The rank of the current process in the distributed environment. If not provided, it will be determined automatically using `dist.get_rank()`. Defaults to None.
        replacement (bool, optional): Whether to sample with replacement or without replacement. Defaults to True.
    """
    def __init__(self, weights, world_size=None, rank=None, replacement=True):
        # Get the world size and rank if not provided
        if world_size is None:
            if not dist.is_available():
                raise RuntimeError("Requires distributed package to be available")
            world_size = dist.get_world_size()
        if rank is None:
            rank = dist.get_rank()
        # Convert weights to a tensor from a list to prepare for torch.multinomial
        self.weights = torch.tensor(weights)
        self.world_size = world_size
        self.rank = rank
        self.epoch = 0
        self.replacement = replacement

        # Determine the number of samples for each GPU, rounding down to ensure it is evenly divisible
        self.num_samples = int(math.floor(len(self.weights) * 1.0 / self.world_size))
        
        # Determine the total number of samples
        self.total_size = self.num_samples * self.world_size

    def __iter__(self):
        # Shuffle based on the epoch
        g = torch.Generator()
        g.manual_seed(self.epoch)
        
        # Create a weighted sample for the entire dataset
        if self.replacement:
            indices = torch.multinomial(self.weights, self.total_size, replacement=True, generator=g)
        else:
            assert len(self.weights) > self.total_size, "When sampling without replacement, number of samples to draw must be less than the number of elements in the dataset"
            indices = torch.multinomial(self.weights, self.total_size, replacement=False, generator=g)

        # Subsample for the current process
        indices_for_one_gpu = indices[self.rank:self.total_size:self.world_size]
        
        # Shuffle each epoch
        indices_for_one_gpu = indices_for_one_gpu[torch.randperm(len(indices_for_one_gpu), generator=g)].tolist()
        print(f"Rank {self.rank}. Indices: {indices_for_one_gpu[:20]}")
            
        return iter(indices_for_one_gpu)

    def __len__(self):
        return self.num_samples

    def set_epoch(self, epoch):
        self.epoch = epoch
=======
>>>>>>> dc2466ae
<|MERGE_RESOLUTION|>--- conflicted
+++ resolved
@@ -469,7 +469,6 @@
             loaders[dataset_type].append(loader)
 
     return loaders
-<<<<<<< HEAD
 
 class DistributedWeightedSampler(Sampler):
     """
@@ -526,6 +525,4 @@
         return self.num_samples
 
     def set_epoch(self, epoch):
-        self.epoch = epoch
-=======
->>>>>>> dc2466ae
+        self.epoch = epoch