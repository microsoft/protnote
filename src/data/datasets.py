import torch
from torch.utils.data import Dataset, DataLoader, Sampler, WeightedRandomSampler
from src.utils.data import read_fasta, read_json, get_vocab_mappings, read_pickle
from src.utils.models import tokenize_labels, get_label_embeddings
from typing import Dict
import pandas as pd
import logging
from typing import List
from src.data.collators import collate_variable_sequence_length
from collections import defaultdict
from joblib import Parallel, delayed, cpu_count
from functools import partial
from collections import Counter
from torch.utils.data.distributed import DistributedSampler
from src.utils.main_utils import get_or_generate_label_embeddings
<<<<<<< HEAD
from torch.utils.data import RandomSampler
from src.data.samplers import GridBatchSampler
=======
import torch.distributed as dist
import math

>>>>>>> 85d12f33
class ProteinDataset(Dataset):
    """
    Dataset class for protein sequences with GO annotations.
    """
    def __init__(
        self,
        data_paths: dict,
        config: dict,
        vocabularies: dict,
        label_tokenizer=None,
        label_encoder=None,
        logger=None,
        require_label_idxs=False,
        subset_fraction: float = 1.0,
        deduplicate: bool = False,
        is_master: bool = True,
    ):
        """
        paths (dict): Dictionary containing paths to the data and vocabularies.
            data_path (str): Path to the FASTA file containing the protein sequences and corresponding GO annotations
            dataset_type (str): One of 'train', 'validation', or 'test'
            go_descriptions_path (str): Path to the pickled file containing the GO term descriptions mapped to GO term IDs
        deduplicate (bool): Whether to remove duplicate sequences (default: False)
        """
        # Error handling: check for missing keys and invalid dataset types
        required_keys = ["data_path", "dataset_type"]
        for key in required_keys:
            if key not in data_paths:
                raise ValueError(
                    f"Missing required key in paths dictionary: {key}")

        assert data_paths["dataset_type"] in [
            "train",
            "validation",
            "test",
        ], "dataset_type must be one of 'train', 'val', or 'test'"

        # Set the dataset type and data path
        self.dataset_type = data_paths["dataset_type"]
        self.data_path = data_paths["data_path"]

        # Set and process the vocabularies
        self.amino_acid_vocabulary = vocabularies["amino_acid_vocab"]
        self.label_vocabulary = vocabularies["GO_label_vocab"]
        self.sequence_id_vocabulary = vocabularies["sequence_id_vocab"]
        self._process_vocab()

        # Initialize class variables
        self.data = read_fasta(data_paths["data_path"])
        self.label_embedding_matrix = self.sequence_embedding_df = None
        
        #Flag to know how Dataset indexing will be handle.
        self.require_label_idxs = require_label_idxs

        # Subset the data if subset_fraction is provided
        if subset_fraction < 1.0:
            logging.info(
                f"Subsetting {subset_fraction*100}% of the {self.dataset_type} set..."
            )
            self.data = self.data[:int(subset_fraction * len(self.data))]

        # Deduplicate the data if deduplicate is True
        if deduplicate:
            self._remove_duplicates()

        # Load the map from alphanumeric label id to text label
        self.label_annotation_map = {key: value['label'] for key, value in read_pickle(
            data_paths["go_annotations_path"]).to_dict(orient='index').items()}

        # Create ordered list of labels
        label_text_list = []
        for label_id in self.label_vocabulary:
            label_text_list.append(self.label_annotation_map[label_id])
        self.label_text_list = label_text_list

        # Loop through the label IDs and tokenize the labels if a label tokenizer is provided
        self.tokenized_labels = None
        self.label_tokenizer = None
        if label_tokenizer is not None:
            self.label_tokenizer = label_tokenizer
            self.tokenized_labels = tokenize_labels(
                label_text_list, label_tokenizer)

        # If a label encoder is provided, encode the labels
        # TODO: Move back to main to remove warning
        self.label_embedding_matrix = None
        self.label_encoder = None
        if label_encoder is not None and config["params"]["LABEL_ENCODER_NUM_TRAINABLE_LAYERS"]==0:
            self.label_encoder = label_encoder
            label_embedding_matrix = get_or_generate_label_embeddings(
                label_annotations=self.label_text_list,
                label_tokenizer=label_tokenizer,
                label_encoder=label_encoder,
                label_embedding_path=config["paths"]["LABEL_EMBEDDING_PATH"],
                logger=logger,
                batch_size_limit=config["params"]["LABEL_BATCH_SIZE_LIMIT_NO_GRAD"],
                is_master=is_master,
                pooling_method=config["params"]["LABEL_EMBEDDING_POOLING_METHOD"]
            )
            self.label_embedding_matrix = label_embedding_matrix

    # Helper functions for setting embedding dictionaries
    def set_sequence_embedding_df(self, embedding_df: pd.DataFrame):
        self.sequence_embedding_df = embedding_df

    def set_label_embedding_matrix(self, embedding_matrix: torch.Tensor):
        self.label_embedding_matrix = embedding_matrix

    def _remove_duplicates(self):
        """
        Remove duplicate sequences from self.data, keeping only the first instance of each sequence
        Use pandas to improve performance
        """

        # Convert self.data to a DataFrame
        df = pd.DataFrame(self.data, columns=["sequence", "labels"])

        # Drop duplicate rows based on the 'sequence' column, keeping the first instance
        df = df.drop_duplicates(subset="sequence", keep="first")

        # Log the number of duplicate sequences removed
        num_duplicates = len(self.data) - len(df)
        logging.info(
            f"Removing {num_duplicates} duplicate sequences from {self.data_path}...")

        # Convert the DataFrame back to the list of tuples format
        self.data = list(df.itertuples(index=False, name=None))

    # Helper functions for processing and loading vocabularies
    def _process_vocab(self):
        self._process_amino_acid_vocab()
        self._process_label_vocab()
        self._process_sequence_id_vocab()

    def _process_amino_acid_vocab(self):
        self.aminoacid2int, self.int2aminoacid = get_vocab_mappings(
            self.amino_acid_vocabulary
        )

    def _process_label_vocab(self):
        self.label2int, self.int2label = get_vocab_mappings(
            self.label_vocabulary)

    def _process_sequence_id_vocab(self):
        self.sequence_id2int, self.int2sequence_id = get_vocab_mappings(
            self.sequence_id_vocabulary
        )

    def __len__(self) -> int:
        return len(self.data)

    def process_example(self, sequence: str, labels: list[str], label_idxs:list[int] = None) -> dict:
        sequence_id_alphanumeric, labels = labels[0], labels[1:]

        

        # Convert the sequence and labels to integers for one-hot encoding
        amino_acid_ints = torch.tensor(
            [self.aminoacid2int[aa] for aa in sequence], dtype=torch.long
        )

        labels_ints = torch.tensor(
            [self.label2int[label] for label in labels], dtype=torch.long
        )

        # Get the length of the sequence
        sequence_length = torch.tensor(len(amino_acid_ints))

        # Get multi-hot encoding of sequence and labels
        sequence_onehots = torch.nn.functional.one_hot(
            amino_acid_ints, num_classes=len(self.amino_acid_vocabulary)
        ).permute(1, 0)
        label_multihots = torch.nn.functional.one_hot(
            labels_ints, num_classes=len(self.label_vocabulary)
        ).sum(dim=0)

        if label_idxs is not None:
            label_idxs = torch.tensor(label_idxs)

        # Set the label embeddings, if provided
        label_embeddings = self.label_embedding_matrix if self.label_embedding_matrix is not None else None

        # Get the sequence embedding, if provided
        sequence_embedding = None
        # TODO: Remove this check
        if self.sequence_embedding_df is not None:
            sequence_embedding = torch.tensor(
                self.sequence_embedding_df.loc[sequence_id_alphanumeric].values)

        # Get the tokenized labels, if provided
        tokenized_labels = self.tokenized_labels if self.tokenized_labels is not None else None

        # Return a dict containing the processed example
        return {
            "sequence_onehots": sequence_onehots,
            "sequence_id": sequence_id_alphanumeric,
            "sequence_embedding": sequence_embedding,
            "sequence_length": sequence_length,
            "label_multihots": label_multihots,
            "tokenized_labels": tokenized_labels,
            "label_embeddings": label_embeddings,
            "label_idxs":label_idxs
        }

    def __getitem__(self, idx) -> tuple:
        
        if self.require_label_idxs:
            sequence_idx,label_idxs = idx[0],idx[1]
            sequence = self.data[sequence_idx][0]
            labels = self.data[sequence_idx][1]
        else:
            label_idxs=None
            sequence, labels = self.data[idx]
        

        return self.process_example(sequence, labels,label_idxs)

    @classmethod
    def create_multiple_datasets(
        cls,
        paths_list: List[Dict[str, str]],
        config: dict,
        vocabularies: dict,
        require_train_label_idxs:bool,
        subset_fractions: dict = None,
        label_tokenizer=None,
        label_encoder=None,
        logger=None,
        deduplicate: bool = False,
    ) -> List[Dataset]:
        """
        paths_list (List[Dict[str, str]]): List of dictionaries, each containing paths to the data and vocabularies.
        subset_fractions (dict): Dictionary containing the subset fraction for each dataset type (default: None)
        """
        datasets = defaultdict(list)
        subset_fractions = subset_fractions or {}
        for data_paths in paths_list:
            datasets[data_paths["dataset_type"]].append(
                cls(
                    data_paths,
                    config,
                    vocabularies,
                    label_tokenizer=label_tokenizer,
                    label_encoder=label_encoder,
                    logger=logger,
                    require_label_idxs=require_train_label_idxs if data_paths["dataset_type"]=='train' else False,
                    subset_fraction=subset_fractions.get(
                        data_paths["dataset_type"], 1.0),
                    deduplicate=deduplicate
                )
            )
        return datasets

def calculate_pos_weight(data: list, num_labels: int):
    def count_labels(chunk):
        num_positive_labels_chunk = 0
        num_negative_labels_chunk = 0
        for _, labels in chunk:
            labels = labels[1:]
            num_positive = len(labels)
            num_positive_labels_chunk += num_positive
            num_negative_labels_chunk += num_labels - num_positive
        return num_positive_labels_chunk, num_negative_labels_chunk

    chunk_size = len(data) // cpu_count()  # Adjust chunk size if necessary.

    results = Parallel(n_jobs=-1)(
        delayed(count_labels)(data[i:i+chunk_size]) for i in range(0, len(data), chunk_size)
    )

    num_positive_labels = sum(res[0] for res in results)
    num_negative_labels = sum(res[1] for res in results)
    pos_weight = torch.tensor((num_negative_labels / num_positive_labels))
    return pos_weight


def calculate_label_weights(data: list, inv_freq= True,power=0.3, normalize = True):
    def count_labels(chunk):
        label_freq = Counter()
        for _, labels in chunk:
            labels = labels[1:]
            label_freq.update(labels)
        return label_freq

    # Adjust chunk size if necessary.
    chunk_size = max(len(data) // cpu_count(), 1)

    results = Parallel(n_jobs=-1)(
        delayed(count_labels)(data[i:i+chunk_size]) for i in range(0, len(data), chunk_size)
    )

    label_freq = Counter()
    for result in results:
        label_freq.update(result)
    
    if not inv_freq:
        return label_freq
    
    # Inverse frequency
    total = sum(label_freq.values())
    num_labels = len(label_freq.keys())
    label_inv_freq = {k: (total/v)**power for k, v in label_freq.items()}
    
    if normalize:
        sum_raw_weights = sum(label_inv_freq.values())
        label_inv_freq = {k:v*num_labels/sum_raw_weights for k,v in label_inv_freq.items()}

    return label_inv_freq

def calculate_sequence_weights(data: list, label_inv_freq: dict):
    """
    Calculate the sequence weights for weighted sampling. 
    The sequence weights are the sum of the inverse frequencies of the labels in the sequence.
    """
    # TODO: Convert inverse frequencies into a more normal distribution
    
    def sum_label_inverse_freqs(chunk):
        sequence_weights = []
        for _, labels in chunk:
            labels = labels[1:]
            sequence_weight = sum([label_inv_freq[label] for label in labels])
            sequence_weights.append(sequence_weight)
        return sequence_weights

    # Adjust chunk size if necessary.
    chunk_size = max(len(data) // cpu_count(), 1)

    results = Parallel(n_jobs=-1)(
        delayed(sum_label_inverse_freqs)(data[i:i+chunk_size]) for i in range(0, len(data), chunk_size)
    )

    sequence_weights = []
    for result in results:
        sequence_weights.extend(result)

    return sequence_weights


def set_padding_to_sentinel(
    padded_representations: torch.Tensor,
    sequence_lengths: torch.Tensor,
    sentinel: float,
) -> torch.Tensor:
    """
    Set the padding values in the input tensor to the sentinel value.

    Parameters:
        padded_representations (torch.Tensor): The input tensor of shape (batch_size, dim, max_sequence_length)
        sequence_lengths (torch.Tensor): 1D tensor containing original sequence lengths for each sequence in the batch
        sentinel (float): The value to set the padding to

    Returns:
        torch.Tensor: Tensor with padding values set to sentinel
    """

    # Get the shape of the input tensor
    batch_size, dim, max_sequence_length = padded_representations.shape

    # Get the device of the input tensor
    device = padded_representations.device

    # Create a mask that identifies padding, ensuring it's on the same device
    mask = torch.arange(max_sequence_length, device=device).expand(
        batch_size, max_sequence_length
    ) >= sequence_lengths.unsqueeze(1).to(device)

    # Expand the mask to cover the 'dim' dimension
    mask = mask.unsqueeze(1).expand(-1, dim, -1)

    # Use the mask to set the padding values to sentinel
    padded_representations = torch.where(
        mask, sentinel, padded_representations)

    return padded_representations


def create_multiple_loaders(
    datasets: dict,
    params: dict,
    label_sample_sizes: dict = None,
    grid_sampler: bool = False,
    shuffle_labels: bool = False,
    in_batch_sampling: bool = False,
    num_workers: int = 2,
    pin_memory: bool = True,
    world_size: int = 1,
    rank: int = 0,
    sequence_weights: torch.Tensor = None,
) -> List[DataLoader]:
    loaders = defaultdict(list)
    for dataset_type, dataset_list in datasets.items():
        batch_size_for_type = params[f"{dataset_type.upper()}_BATCH_SIZE"]

        # Get the number of labels to sample for the current dataset type, if provided
        label_sample_size = None
        if label_sample_sizes:
            label_sample_size = label_sample_sizes.get(dataset_type)

        in_batch_sampling = in_batch_sampling if dataset_type == 'train' else False
        grid_sampler = grid_sampler if dataset_type == 'train' else False

        for dataset in dataset_list:
            if dataset_type == "train":
                if params["DISTRIBUTE_LABELS"] and not params["WEIGHTED_SAMPLING"]:
                    # If distributing labels across GPU's (vs. distributing sequences across GPU's), then do not use a sequence sampler
                    sampler = None
                elif not params["DISTRIBUTE_LABELS"] and world_size == 1 and params["WEIGHTED_SAMPLING"]:
                    # If NOT distributing labels, and not training on multiple GPU's, create a non-distributed weighted sampler with replacement
                    sampler = WeightedRandomSampler(
                        sequence_weights, 
                        len(sequence_weights), 
                        replacement=True
                    )
                elif not params["DISTRIBUTE_LABELS"] and world_size > 1 and params["WEIGHTED_SAMPLING"]:
                    # If distributing sequences across multiple GPUs with a weighted sampler, create custom DistributedWeightedSampler
                    sampler = DistributedWeightedSampler(
                        sequence_weights,
                        world_size=world_size,
                        rank=rank,
                        replacement=True,
                    )
                elif not params["DISTRIBUTE_LABELS"] and not params["WEIGHTED_SAMPLING"]:
                    # If simply distributing sequences across GPU's without weighted sampling, use a distributed sampler
                    sampler = DistributedSampler(
                        dataset,
                        num_replicas=world_size,
                        rank=rank,
                        shuffle=True
                    )
                else:
                    # Raise error
                    raise ValueError("Invalid combination of WEIGHTED_SAMPLING, WORLD_SIZE, and DISTRIBUTE_LABELS parameters")
            else:
<<<<<<< HEAD
                sampler = DistributedSampler(
                    dataset,
                    num_replicas=world_size,
                    rank=rank,
                    shuffle=True
                )
                
            batch_sampler = None
            drop_last = True

            if grid_sampler:
                assert label_sample_size is not None,"Provide label_sample_size when using grid sampler"
                batch_sampler=GridBatchSampler(observation_sampler=sampler,
                    observations_batch_size=batch_size_for_type,
                    drop_last_observation_batch=True,
                    num_labels=len(dataset.label_vocabulary),
                    labels_batch_size=label_sample_size,
                    shuffle_grid=True
                    )

                batch_size_for_type = 1
                sampler = None
                drop_last = False

=======
                # No sampling in validation and test sets
                sampler = None
                
>>>>>>> 85d12f33
            loader = DataLoader(
                dataset,
                batch_size=batch_size_for_type,
                shuffle=False,
                collate_fn=partial(
                    collate_variable_sequence_length,
                    label_sample_size=label_sample_size,
                    grid_sampler = grid_sampler,
                    shuffle_labels=shuffle_labels,
                    in_batch_sampling=in_batch_sampling,
                    distribute_labels=params["DISTRIBUTE_LABELS"],
                    world_size=world_size,
                    rank=rank),

                num_workers=num_workers,
                pin_memory=pin_memory,
                drop_last=drop_last,
                sampler=sampler,
                batch_sampler=batch_sampler
            )
            loaders[dataset_type].append(loader)

    return loaders

class DistributedWeightedSampler(Sampler):
    def __init__(self, weights, world_size=None, rank=None, replacement=True):
        # Get the world size and rank if not provided
        if world_size is None:
            if not dist.is_available():
                raise RuntimeError("Requires distributed package to be available")
            world_size = dist.get_world_size()
        if rank is None:
            rank = dist.get_rank()

        self.weights = weights
        self.world_size = world_size
        self.rank = rank
        self.epoch = 0
        self.replacement = replacement

        # Determine the number of samples for each GPU, rounding down to ensure it is evenly divisible
        self.num_samples = int(math.floor(len(self.weights) * 1.0 / self.world_size))
        
        # Determine the total number of samples
        self.total_size = self.num_samples * self.world_size

    def __iter__(self):
        # Shuffle based on the epoch
        g = torch.Generator()
        g.manual_seed(self.epoch)
        
        # Create a weighted sample for the entire dataset
        if self.replacement:
            indices = torch.multinomial(self.weights, self.total_size, replacement=True, generator=g)
        else:
            assert len(self.weights) > self.total_size, "When sampling without replacement, number of samples to draw must be less than the number of elements in the dataset"
            indices = torch.multinomial(self.weights, self.total_size, replacement=False, generator=g)

        # Subsample for the current process
        indices_for_one_gpu = indices[self.rank:self.total_size:self.world_size]
        
        # Shuffle each epoch
        indices_for_one_gpu = indices_for_one_gpu[torch.randperm(len(indices_for_one_gpu), generator=g)].tolist()
            
        return iter(indices_for_one_gpu)

    def __len__(self):
        return self.num_samples

    def set_epoch(self, epoch):
        self.epoch = epoch<|MERGE_RESOLUTION|>--- conflicted
+++ resolved
@@ -13,14 +13,10 @@
 from collections import Counter
 from torch.utils.data.distributed import DistributedSampler
 from src.utils.main_utils import get_or_generate_label_embeddings
-<<<<<<< HEAD
+import torch.distributed as dist
+import math
 from torch.utils.data import RandomSampler
 from src.data.samplers import GridBatchSampler
-=======
-import torch.distributed as dist
-import math
-
->>>>>>> 85d12f33
 class ProteinDataset(Dataset):
     """
     Dataset class for protein sequences with GO annotations.
@@ -454,13 +450,9 @@
                     # Raise error
                     raise ValueError("Invalid combination of WEIGHTED_SAMPLING, WORLD_SIZE, and DISTRIBUTE_LABELS parameters")
             else:
-<<<<<<< HEAD
-                sampler = DistributedSampler(
-                    dataset,
-                    num_replicas=world_size,
-                    rank=rank,
-                    shuffle=True
-                )
+                # No sampling in validation and test sets
+                sampler = None
+                
                 
             batch_sampler = None
             drop_last = True
@@ -479,11 +471,6 @@
                 sampler = None
                 drop_last = False
 
-=======
-                # No sampling in validation and test sets
-                sampler = None
-                
->>>>>>> 85d12f33
             loader = DataLoader(
                 dataset,
                 batch_size=batch_size_for_type,
