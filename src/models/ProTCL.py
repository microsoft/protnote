import torch.nn as nn
import torch.nn.functional as F
import torch
from src.utils.models import get_embeddings

class ProTCL(nn.Module):
    def __init__(
        self,
        protein_embedding_dim,
        label_embedding_dim,
        latent_dim,
        temperature,
        label_encoder,
        label_tokenizer,
        label_annotation_map,
        int_label_id_map,
        sequence_encoder,
        label_embedding_matrix,
<<<<<<< HEAD
        train_label_embeddings,
=======
>>>>>>> a63afe3f
        train_projection_head,
        train_label_encoder
    ):
        super().__init__()

        # Map integer indices to GO label ids (based on the vocabulary)
        self.int2label = int_label_id_map
        # Map GO label ids to label annotations
        self.label_annotation_map = label_annotation_map

        # Default label embedding cache
        self.cached_label_embeddings = None

        # Training options
        self.train_label_encoder = train_label_encoder
        self.train_sequence_encoder = train_sequence_encoder

        # Encoders and tokenizers
        self.label_encoder = label_encoder
        self.label_tokenizer = label_tokenizer
        self.sequence_encoder = sequence_encoder

        # Projection heads
        # TODO: Discuss whether or not to include bias in the projection heads
        self.W_p = nn.Linear(protein_embedding_dim, latent_dim, bias=False)
        self.W_l = nn.Linear(label_embedding_dim, latent_dim, bias=False)

        # Optionally freeze projection head weights
        if not train_projection_head:
            self.W_p.weight.requires_grad = False
            self.W_l.weight.requires_grad = False

        # Temperature parameter
        self.t = temperature

<<<<<<< HEAD
        #Sequence encoder
        self.sequence_encoder = sequence_encoder

        # TODO: Support using sequence encoder here like we did with labels
=======
        # If using a cached sequence embedding matrix, create a nn.Embedding layer
        if sequence_embedding_matrix is not None and not train_sequence_encoder:
            self.cached_sequence_embeddings = nn.Embedding.from_pretrained(
                sequence_embedding_matrix, freeze=True
            )
>>>>>>> a63afe3f

        # If using a cached label embedding matrix, create a nn.Embedding layer
        if label_embedding_matrix is not None and not train_label_encoder:
            self.cached_label_embeddings = nn.Embedding.from_pretrained(
                label_embedding_matrix, freeze=True
            )
<<<<<<< HEAD
        # Otherwise, load the label pre-trained encoder and pre-tokenize the labels
        else:
            # Assert that the label encoder is not None
            assert (
                label_encoder is not None
            ), "Label encoder must be provided if no pre-trained label embeddings are provided."
            assert (
                tokenized_labels_dataloader is not None
            ), "Tokenized labels dataloader must be provided if no pre-trained label embeddings are provided."
            self.label_encoder = label_encoder
            self.tokenized_labels_dataloader = tokenized_labels_dataloader

        # Log the configurations
        logging.info(
            "################## Model encoder configurations ##################"
        )

        logging.info(
            f"Using {'<<CACHED>>' if label_embedding_matrix is not None else '<<PubMedBERT>>'} label embeddings with training {'<<ENABLED>>' if train_label_embeddings else '<<DISABLED>>'}."
        )

        logging.info(
            "##################################################################"
        )

    def forward(self, P, L, sequence_lenghts, is_training=True):
=======

    def forward(self, P, L, sequence_lengths):
>>>>>>> a63afe3f
        """
        Forward pass of the model.
        args:
            P: Tensor of protein sequences. Contains integer sequence IDs if using a pre-trained embedding matrix,
            otherwise contains one-hot encoded sequences.
            L: Tensor of label indices of shape (num_labels)
        """

        # If not training the label encoder, used the cached label embeddings (passed in as a parameter)
        if not self.train_label_encoder or (self.cached_label_embeddings is not None and not self.training):
            L_f = self.cached_label_embeddings(L)
        # Otherwise, compute embeddings for the considered labels
        else:
            # For each of the labels, get the corresponding label id from int2label
            # TODO: This is an O(n) way to get the label ids. We should be able to do this with torch tensors in constant time.
            label_ids = [self.int2label[idx.item()] for idx in L]

            # Lookup the label strings for each label_id
            label_annotations = [self.label_annotation_map[label_id]
                                 for label_id in label_ids]

            # If in training loop or we haven't cached the label embeddings, compute the embeddings
            if self.training or self.cached_label_embeddings is None:
                L_f = get_embeddings(
                    label_annotations,
                    self.label_tokenizer,
                    self.label_encoder,
                )
                # If not training, cache the label embeddings
                if not self.training:
                    self.cached_label_embeddings = nn.Embedding.from_pretrained(
                        L_f, freeze=True
                    )

<<<<<<< HEAD

        P_f = self.sequence_encoder.get_embeddings(P, sequence_lenghts)
=======
        # If using pre-trained sequence embeddings, convert sequences to embeddings (since P is a tensor of sequence IDs)
        if hasattr(self, "cached_sequence_embeddings"):
            P_f = self.cached_sequence_embeddings(P)
        # If using a protein sequence encoder, convert sequences to embeddings
        else:
            # TODO: Have not tested this.
            with torch.set_grad_enabled(True), torch.cuda.amp.autocast():
                P_f = self.sequence_encoder.get_embeddings(P, sequence_lengths)
            # Throw error
            raise ValueError(
                "Sequence embeddings not found. Please provide a pre-trained sequence embedding map or a protein encoder."
            )
>>>>>>> a63afe3f

     
        # Project protein and label embeddings to latent space and L2 normalize
        P_e = F.normalize(self.W_p(P_f), dim=1)
        L_e = F.normalize(self.W_l(L_f), dim=1)

        return P_e, L_e

    def clear_label_embeddings_cache(self):
        self.cached_label_embeddings = None<|MERGE_RESOLUTION|>--- conflicted
+++ resolved
@@ -2,6 +2,7 @@
 import torch.nn.functional as F
 import torch
 from src.utils.models import get_embeddings
+
 
 class ProTCL(nn.Module):
     def __init__(
@@ -16,12 +17,9 @@
         int_label_id_map,
         sequence_encoder,
         label_embedding_matrix,
-<<<<<<< HEAD
-        train_label_embeddings,
-=======
->>>>>>> a63afe3f
         train_projection_head,
-        train_label_encoder
+        train_label_encoder,
+        train_sequence_encoder
     ):
         super().__init__()
 
@@ -55,55 +53,16 @@
         # Temperature parameter
         self.t = temperature
 
-<<<<<<< HEAD
-        #Sequence encoder
+        # Sequence encoder
         self.sequence_encoder = sequence_encoder
-
-        # TODO: Support using sequence encoder here like we did with labels
-=======
-        # If using a cached sequence embedding matrix, create a nn.Embedding layer
-        if sequence_embedding_matrix is not None and not train_sequence_encoder:
-            self.cached_sequence_embeddings = nn.Embedding.from_pretrained(
-                sequence_embedding_matrix, freeze=True
-            )
->>>>>>> a63afe3f
 
         # If using a cached label embedding matrix, create a nn.Embedding layer
         if label_embedding_matrix is not None and not train_label_encoder:
             self.cached_label_embeddings = nn.Embedding.from_pretrained(
                 label_embedding_matrix, freeze=True
             )
-<<<<<<< HEAD
-        # Otherwise, load the label pre-trained encoder and pre-tokenize the labels
-        else:
-            # Assert that the label encoder is not None
-            assert (
-                label_encoder is not None
-            ), "Label encoder must be provided if no pre-trained label embeddings are provided."
-            assert (
-                tokenized_labels_dataloader is not None
-            ), "Tokenized labels dataloader must be provided if no pre-trained label embeddings are provided."
-            self.label_encoder = label_encoder
-            self.tokenized_labels_dataloader = tokenized_labels_dataloader
-
-        # Log the configurations
-        logging.info(
-            "################## Model encoder configurations ##################"
-        )
-
-        logging.info(
-            f"Using {'<<CACHED>>' if label_embedding_matrix is not None else '<<PubMedBERT>>'} label embeddings with training {'<<ENABLED>>' if train_label_embeddings else '<<DISABLED>>'}."
-        )
-
-        logging.info(
-            "##################################################################"
-        )
-
-    def forward(self, P, L, sequence_lenghts, is_training=True):
-=======
 
     def forward(self, P, L, sequence_lengths):
->>>>>>> a63afe3f
         """
         Forward pass of the model.
         args:
@@ -138,25 +97,9 @@
                         L_f, freeze=True
                     )
 
-<<<<<<< HEAD
+        # Get sequence embeddings
+        P_f = self.sequence_encoder.get_embeddings(P, sequence_lengths)
 
-        P_f = self.sequence_encoder.get_embeddings(P, sequence_lenghts)
-=======
-        # If using pre-trained sequence embeddings, convert sequences to embeddings (since P is a tensor of sequence IDs)
-        if hasattr(self, "cached_sequence_embeddings"):
-            P_f = self.cached_sequence_embeddings(P)
-        # If using a protein sequence encoder, convert sequences to embeddings
-        else:
-            # TODO: Have not tested this.
-            with torch.set_grad_enabled(True), torch.cuda.amp.autocast():
-                P_f = self.sequence_encoder.get_embeddings(P, sequence_lengths)
-            # Throw error
-            raise ValueError(
-                "Sequence embeddings not found. Please provide a pre-trained sequence embedding map or a protein encoder."
-            )
->>>>>>> a63afe3f
-
-     
         # Project protein and label embeddings to latent space and L2 normalize
         P_e = F.normalize(self.W_p(P_f), dim=1)
         L_e = F.normalize(self.W_l(L_f), dim=1)
