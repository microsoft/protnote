import logging
from src.utils.data import load_gz_json
from src.utils.losses import contrastive_loss
from src.utils.evaluation import EvalMetrics
from src.utils.proteinfer import normalize_confidences
from typing import Literal
import numpy as np
import torch
import wandb
import os
from torch.cuda.amp import GradScaler, autocast
from collections import defaultdict


class ProTCLTrainer:
    def __init__(
        self,
        model: torch.nn.Module,
        device: str,
        config: dict,
        logger: logging.Logger,
        timestamp: str,
        run_name: str,
        use_wandb: bool = False,

    ):
        """_summary_

        :param model: pytorch model
        :type model: torch.nn.Module
        :param device: decide for training on cpu or gpu
        :type device: str
        :param config: Training configuration
        :type config: dict
        :param logger: logger
        :type logger: logging.Logger
        :param timestamp: run timestamp
        :type timestamp: str
        :param use_wandb: whether to use weights and biases, defaults to False
        :type use_wandb: bool, optional
        :param run_name: name of the run
        :type run_name: str
        """

        self.model = model
        self.device = device
        self.run_name = run_name
        self.logger = logger
        self.timestamp = timestamp
        self.use_wandb = use_wandb
        self.num_labels = config["params"]["NUM_LABELS"]
        self.num_epochs = config["params"]["NUM_EPOCHS"]
        self.train_sequence_encoder = config["params"]["TRAIN_SEQUENCE_ENCODER"]
        self.train_label_encoder = config["params"]["TRAIN_LABEL_ENCODER"]
        self.use_batch_labels_only = config["params"]["USE_BATCH_LABELS_ONLY"]
        self.normalize_probabilities = config["params"]["NORMALIZE_PROBABILITIES"]
        self.validation_frequency = config["params"]["VALIDATION_FREQUENCY"]
<<<<<<< HEAD
        self.gradient_accumulation_steps = config["params"]["GRADIENT_ACCUMULATION_STEPS"]


    
        self.label_vocabulary = config["relative_paths"]["GO_LABEL_VOCAB_PATH"]
=======
        self.optimizer = torch.optim.Adam(
            model.parameters(), lr=config["params"]["LEARNING_RATE"]
        )
        self.label_vocabulary = config["paths"]["GO_LABEL_VOCAB_PATH"]
>>>>>>> a63afe3f
        self.label_normalizer = load_gz_json(
            config["paths"]["PARENTHOOD_LIB_PATH"]
        )
        self.output_model_dir = config["paths"]["OUTPUT_MODEL_DIR"]
        self.scaler = GradScaler()
        self.cached_label_embeddings = None
        self._set_optimizer(config)

        # Load pre-trained weights for the sequence encoder. 

    def _set_optimizer(self,config):

        trainable_params = []
        trainable_params_names = []
                
        for name,param in self.model.named_parameters():
            
            if (name.startswith('sequence_encoder')&(not self.train_sequence_encoder)):
                param.requires_grad = False

            if (name.startswith('label_encoder')&(not self.train_label_encoder)):
                param.requires_grad = False

            if param.requires_grad:
                trainable_params.append(param)
                trainable_params_names.append(name)

        self.trainable_params_names = trainable_params_names
        self.optimizer = torch.optim.Adam(
            trainable_params, lr=config["params"]["LEARNING_RATE"]
        )

    def evaluation_step(self, batch, testing=False) -> tuple:
        """Perform a single evaluation step.

        :param batch: _description_
        :type batch: _type_
        :return: batch loss, logits and labels
        :rtype: tuple
        """

        # If testing, always use all the labels
        _use_batch_labels_only = self.use_batch_labels_only and not testing

        # Unpack the validation batch
        sequence_ids, sequence_onehots, label_multihots, sequence_lengths = batch

        # Move sequences and labels to GPU, if available
        labels = label_multihots.to(self.device)
        sequences = sequence_onehots.to(self.device)
        sequence_lengths = sequence_lengths.to(self.device)

        # Consider all labels for the validation loop
        considered_labels = torch.arange(labels.size(1)).to(self.device)

        # Forward pass
        with autocast():
            P_e, L_e = self.model(
                sequences, considered_labels, sequence_lengths
            )

        # Compute validation loss for the batch
        loss = contrastive_loss(
            P_e,
            L_e,
            self.model.t,
            labels[:, torch.any(labels, dim=0)
                   ] if _use_batch_labels_only else labels,
        )
        # Compute temperature normalized cosine similarities
        logits = torch.mm(P_e, L_e.t()) / self.model.t

        return loss.item(), logits, labels, sequence_ids

    def validation_step(self,val_loader: torch.utils.data.DataLoader,best_val_loss: float):

        self.logger.info("Running validation...")

        val_metrics, _ = self.evaluate(data_loader=val_loader, testing=True)

        self.logger.info(val_metrics)

        if self.use_wandb:
            wandb.log({"validation_loss": val_metrics["avg_loss"]})

        # Save the model if it has the best validation loss so far
        if val_metrics["avg_loss"] < best_val_loss:
            self.logger.info(
                f"New best validation loss: {val_metrics['avg_loss']}. Saving model..."
            )
            best_val_loss = val_metrics["avg_loss"]

            # Save model to OUTPUT_MODEL_DIR. Create path if it doesn't exist.
            if not os.path.exists(self.output_model_dir):
                os.makedirs(self.output_model_dir)

            model_name = (
                self.run_name if self.run_name else "best_ProTCL.pt"
            )
            model_path = os.path.join(
                self.output_model_dir, f"{self.timestamp}_{model_name}.pt"
            )
            torch.save(self.model.state_dict(), model_path)
            self.logger.info(f"Saved model to {model_path}.")

            if self.use_wandb:
                wandb.save(f"{self.timestamp}_best_ProTCL.pt")

        return val_metrics, best_val_loss

    def find_optimal_threshold(
        self, data_loader: torch.utils.data.DataLoader, optimization_metric_name: str
    ) -> tuple[float, float]:
        """Find the optimal threshold for the given data loader.

        :param data_loader: _description_
        :type data_loader: torch.utils.data.DataLoader
        :param average: _description_
        :type average: Literal[&#39;micro&#39;, &#39;macro&#39;, &#39;weighted&#39;]
        :param optimization_metric_name: _description_
        :type optimization_metric_name: str
        :return: _description_
        :rtype: tuple[float, float]
        """

        self.logger.info("Finding optimal threshold...")
        self.model.eval()

        best_th = 0.0
        best_score = 0.0

        with torch.no_grad(), autocast():
            all_probabilities = []
            all_labels = []
            for batch in data_loader:
                _, logits, labels, _ = self.evaluation_step(
                    batch=batch, testing=True)

                # Apply sigmoid to get the probabilities for multi-label classification
                probabilities = torch.sigmoid(logits)

                if self.normalize_probabilities:
                    # TODO: Using original normalize_confidences implemented with numpy,
                    # but this is slow. Should be able to do this with torch tensors.
                    probabilities = torch.tensor(
                        normalize_confidences(
                            predictions=probabilities.detach().cpu().numpy(),
                            label_vocab=self.label_vocabulary,
                            applicable_label_dict=self.label_normalizer,
                        ),
                        device=self.device,
                    )

                all_probabilities.append(probabilities)
                all_labels.append(labels)

            all_probabilities = torch.cat(all_probabilities)
            all_labels = torch.cat(all_labels)

        for th in np.arange(0.1, 1, 0.01):
            eval_metrics = EvalMetrics(
                num_labels=self.num_labels, threshold=th, device=self.device
            ).get_metric_collection(type="all")

            optimization_metric = getattr(
                eval_metrics, optimization_metric_name)

            optimization_metric(all_probabilities, all_labels)
            score = optimization_metric.compute()
            if score > best_score:
                best_score = score
                best_th = th
            print("TH:", th, "F1:", score)

        best_score = best_score.item()
        self.logger.info(
            f"Best validation score: {best_score}, Best val threshold: {best_th}"
        )

        return best_th, best_score

    def evaluate(
        self,
        data_loader: torch.utils.data.DataLoader,
        eval_metrics: EvalMetrics = None,
        testing=False,
    ) -> tuple[dict, dict]:
        """Evaluate the model on the given data loader.

        :param data_loader: pytorch data loader
        :type data_loader: torch.utils.data.DataLoader
        :param eval_metrics: an eval metrics class to calculate metrics like F1 score, defaults to None
        :type eval_metrics: EvalMetrics, optional
        :return: dictionary with evaluation metrics. Always return avg_loss and if eval_metrics is not None, it will return the metrics from eval_metrics.compute()
        :rtype: dict
        """

        # If testing, always use all the labels
        _use_batch_labels_only = self.use_batch_labels_only and not testing

        if _use_batch_labels_only & (eval_metrics is not None):
            raise ValueError(
                "Cannot use batch labels only and eval metrics within the training or validation loop at the same time."
            )

        self.model.eval()
        total_loss = 0
        test_results = defaultdict(list)
        with torch.no_grad(), autocast():
            for batch in data_loader:
                loss, logits, labels, sequence_ids = self.evaluation_step(
                    batch=batch, testing=testing
                )
                num_labels = labels.shape[1]
                if eval_metrics is not None:
                    # Apply sigmoid to get the probabilities for multi-label classification
                    probabilities = torch.sigmoid(logits)

                    if self.normalize_probabilities:
                        # TODO: Using original normalize_confidences implemented with numpy,
                        # but this is slow. Should be able to do this with torch tensors.
                        probabilities = torch.tensor(
                            normalize_confidences(
                                predictions=probabilities.detach().cpu().numpy(),
                                label_vocab=self.label_vocabulary,
                                applicable_label_dict=self.label_normalizer,
                            ),
                            device=self.device,
                        )
                    # Update eval metrics
                    eval_metrics(probabilities, labels)

                    test_results["sequence_ids"].append(
                        sequence_ids # could use .repeat_interleave(num_labels) to make long format
                    )
                    test_results["probabilities"].append(probabilities)
                    test_results["labels"].append(labels)

                # Accumulate loss
                total_loss += loss

            for key in test_results.keys():
                test_results[key] = (
<<<<<<< HEAD
                    torch.cat(test_results[key]).detach().cpu().numpy()
=======
                    torch.cat(test_results[key]).flatten(
                    ).detach().cpu().numpy()
>>>>>>> a63afe3f
                )

            # Compute average validation loss
            avg_loss = total_loss / len(data_loader)
            final_metrics = eval_metrics.compute() if eval_metrics is not None else {}
            final_metrics.update({"avg_loss": avg_loss})

        return final_metrics, test_results

    def train(
        self,
        train_loader: torch.utils.data.DataLoader,
        val_loader: torch.utils.data.DataLoader
    ):
        """Train model

        :param train_loader: _description_
        :type train_loader: torch.utils.data.DataLoader
        :param val_loader: _description_
        :type val_loader: torch.utils.data.DataLoader
        """
        # Log that training is starting
        self.logger.info("Starting training...")

        self.model.train()
        # Watch the model
        if self.use_wandb:
            wandb.watch(self.model)

        # Keep track of batches for logging
        batch_count = 1

        # Initialize the best validation loss to a high value
        best_val_loss = float("inf")

        num_training_steps = len(train_loader) * self.num_epochs
        
        self.logger.info(f"Total number of training steps: {num_training_steps}")

        for epoch in range(self.num_epochs):
            ####### TRAINING LOOP #######
            for train_batch in train_loader:
                print(batch_count)
                # Unpack batch
                (
                    sequence_ids,
                    sequence_onehots,
                    label_multihots,
                    sequence_lengths,
                ) = train_batch

                # Move sequences, labels and sequence_lengths to GPU, if available
                labels = label_multihots.to(self.device)
                sequence_lengths = sequence_lengths.to(self.device)
                sequences = sequence_onehots.to(self.device)


                # Randomly sample n labels from the batch
                # TODO: Refactor into config or data loader
                n = 5
                random_indices = torch.randperm(labels.size(1))[
                    :n].to(self.device)

                # Forward pass
                with autocast():
                    P_e, L_e = self.model(
                        sequences, random_indices, sequence_lengths
                    )

                # Compute target
                target = labels.index_select(1, random_indices)

                # Assert that first dimension of L_e is the same as the second dimension of target, otherwise we have a mismatch
                assert L_e.shape[0] == target.shape[1], (
                    f"Expected the first dimension of L_e shape ({L_e.shape[1]}) to be the same as "
                    f"target shape second dimension ({target.shape[1]}), but they are different."
                )

                # Compute loss
                loss = contrastive_loss(P_e, L_e, self.model.t, target) / self.gradient_accumulation_steps

                # Log metrics to W&B
                if self.use_wandb:
                    wandb.log({"training_loss": loss.item()})

                # Backward pass with mixed precision
                self.scaler.scale(loss).backward()
                
                #Gradient accumulation every GRADIENT_ACCUMULATION_STEPS
                if ((batch_count) % self.gradient_accumulation_steps == 0):
                    self.scaler.step(self.optimizer)
                    self.scaler.update()
                    self.optimizer.zero_grad()
                

                # Run validation and log progress every n batches
                if batch_count % self.validation_frequency == 0:
                    ####### VALIDATION LOOP #######
<<<<<<< HEAD
                    val_metrics, best_val_loss = self.validation_step(val_loader=val_loader,
                                                                      best_val_loss=best_val_loss)
=======
                    self.logger.info("Running validation...")

                    val_metrics, _ = self.evaluate(
                        data_loader=val_loader, testing=True)
>>>>>>> a63afe3f

                    self.logger.info(
                        f"Epoch {epoch+1}/{self.num_epochs}, Batch {batch_count}, Training Loss: {loss.item()}, Validation Loss: {val_metrics['avg_loss']}"
                    )
                #Log training progress percentage every 5%
                if num_training_steps > 20 and batch_count % int(num_training_steps/20) == 0:
                    self.logger.info(f"Training progress: {100*batch_count/num_training_steps}%")

                # Increment batch count
                batch_count += 1<|MERGE_RESOLUTION|>--- conflicted
+++ resolved
@@ -52,42 +52,31 @@
         self.num_epochs = config["params"]["NUM_EPOCHS"]
         self.train_sequence_encoder = config["params"]["TRAIN_SEQUENCE_ENCODER"]
         self.train_label_encoder = config["params"]["TRAIN_LABEL_ENCODER"]
-        self.use_batch_labels_only = config["params"]["USE_BATCH_LABELS_ONLY"]
+
         self.normalize_probabilities = config["params"]["NORMALIZE_PROBABILITIES"]
         self.validation_frequency = config["params"]["VALIDATION_FREQUENCY"]
-<<<<<<< HEAD
         self.gradient_accumulation_steps = config["params"]["GRADIENT_ACCUMULATION_STEPS"]
-
-
-    
-        self.label_vocabulary = config["relative_paths"]["GO_LABEL_VOCAB_PATH"]
-=======
-        self.optimizer = torch.optim.Adam(
-            model.parameters(), lr=config["params"]["LEARNING_RATE"]
-        )
         self.label_vocabulary = config["paths"]["GO_LABEL_VOCAB_PATH"]
->>>>>>> a63afe3f
         self.label_normalizer = load_gz_json(
             config["paths"]["PARENTHOOD_LIB_PATH"]
         )
         self.output_model_dir = config["paths"]["OUTPUT_MODEL_DIR"]
         self.scaler = GradScaler()
         self.cached_label_embeddings = None
+        self.label_sample_size = config["params"]["LABEL_SAMPLE_SIZE"]
         self._set_optimizer(config)
 
-        # Load pre-trained weights for the sequence encoder. 
-
-    def _set_optimizer(self,config):
+    def _set_optimizer(self, config):
 
         trainable_params = []
         trainable_params_names = []
-                
-        for name,param in self.model.named_parameters():
-            
-            if (name.startswith('sequence_encoder')&(not self.train_sequence_encoder)):
+
+        for name, param in self.model.named_parameters():
+
+            if (name.startswith('sequence_encoder') & (not self.train_sequence_encoder)):
                 param.requires_grad = False
 
-            if (name.startswith('label_encoder')&(not self.train_label_encoder)):
+            if (name.startswith('label_encoder') & (not self.train_label_encoder)):
                 param.requires_grad = False
 
             if param.requires_grad:
@@ -108,9 +97,6 @@
         :rtype: tuple
         """
 
-        # If testing, always use all the labels
-        _use_batch_labels_only = self.use_batch_labels_only and not testing
-
         # Unpack the validation batch
         sequence_ids, sequence_onehots, label_multihots, sequence_lengths = batch
 
@@ -133,15 +119,14 @@
             P_e,
             L_e,
             self.model.t,
-            labels[:, torch.any(labels, dim=0)
-                   ] if _use_batch_labels_only else labels,
+            labels,
         )
         # Compute temperature normalized cosine similarities
         logits = torch.mm(P_e, L_e.t()) / self.model.t
 
         return loss.item(), logits, labels, sequence_ids
 
-    def validation_step(self,val_loader: torch.utils.data.DataLoader,best_val_loss: float):
+    def validation_step(self, val_loader: torch.utils.data.DataLoader, best_val_loss: float):
 
         self.logger.info("Running validation...")
 
@@ -263,14 +248,6 @@
         :return: dictionary with evaluation metrics. Always return avg_loss and if eval_metrics is not None, it will return the metrics from eval_metrics.compute()
         :rtype: dict
         """
-
-        # If testing, always use all the labels
-        _use_batch_labels_only = self.use_batch_labels_only and not testing
-
-        if _use_batch_labels_only & (eval_metrics is not None):
-            raise ValueError(
-                "Cannot use batch labels only and eval metrics within the training or validation loop at the same time."
-            )
 
         self.model.eval()
         total_loss = 0
@@ -300,7 +277,8 @@
                     eval_metrics(probabilities, labels)
 
                     test_results["sequence_ids"].append(
-                        sequence_ids # could use .repeat_interleave(num_labels) to make long format
+                        # could use .repeat_interleave(num_labels) to make long format
+                        sequence_ids
                     )
                     test_results["probabilities"].append(probabilities)
                     test_results["labels"].append(labels)
@@ -310,12 +288,7 @@
 
             for key in test_results.keys():
                 test_results[key] = (
-<<<<<<< HEAD
                     torch.cat(test_results[key]).detach().cpu().numpy()
-=======
-                    torch.cat(test_results[key]).flatten(
-                    ).detach().cpu().numpy()
->>>>>>> a63afe3f
                 )
 
             # Compute average validation loss
@@ -331,7 +304,6 @@
         val_loader: torch.utils.data.DataLoader
     ):
         """Train model
-
         :param train_loader: _description_
         :type train_loader: torch.utils.data.DataLoader
         :param val_loader: _description_
@@ -352,16 +324,18 @@
         best_val_loss = float("inf")
 
         num_training_steps = len(train_loader) * self.num_epochs
-        
-        self.logger.info(f"Total number of training steps: {num_training_steps}")
+
+        self.logger.info(
+            f"Total number of training steps: {num_training_steps}")
 
         for epoch in range(self.num_epochs):
             ####### TRAINING LOOP #######
             for train_batch in train_loader:
                 print(batch_count)
                 # Unpack batch
+                # TODO: Modify datasets and data loaders to no longer return sequence_ids
                 (
-                    sequence_ids,
+                    _,
                     sequence_onehots,
                     label_multihots,
                     sequence_lengths,
@@ -372,12 +346,9 @@
                 sequence_lengths = sequence_lengths.to(self.device)
                 sequences = sequence_onehots.to(self.device)
 
-
                 # Randomly sample n labels from the batch
-                # TODO: Refactor into config or data loader
-                n = 5
                 random_indices = torch.randperm(labels.size(1))[
-                    :n].to(self.device)
+                    :self.label_sample_size].to(self.device)
 
                 # Forward pass
                 with autocast():
@@ -395,7 +366,8 @@
                 )
 
                 # Compute loss
-                loss = contrastive_loss(P_e, L_e, self.model.t, target) / self.gradient_accumulation_steps
+                loss = contrastive_loss(
+                    P_e, L_e, self.model.t, target) / self.gradient_accumulation_steps
 
                 # Log metrics to W&B
                 if self.use_wandb:
@@ -403,33 +375,30 @@
 
                 # Backward pass with mixed precision
                 self.scaler.scale(loss).backward()
-                
-                #Gradient accumulation every GRADIENT_ACCUMULATION_STEPS
+
+                # Gradient accumulation every GRADIENT_ACCUMULATION_STEPS
                 if ((batch_count) % self.gradient_accumulation_steps == 0):
                     self.scaler.step(self.optimizer)
                     self.scaler.update()
                     self.optimizer.zero_grad()
-                
 
                 # Run validation and log progress every n batches
                 if batch_count % self.validation_frequency == 0:
                     ####### VALIDATION LOOP #######
-<<<<<<< HEAD
+                    # Force model to recompute all label embeddings
+                    self.model.clear_label_embeddings_cache()
+                    # Run validation
                     val_metrics, best_val_loss = self.validation_step(val_loader=val_loader,
                                                                       best_val_loss=best_val_loss)
-=======
-                    self.logger.info("Running validation...")
-
-                    val_metrics, _ = self.evaluate(
-                        data_loader=val_loader, testing=True)
->>>>>>> a63afe3f
 
                     self.logger.info(
                         f"Epoch {epoch+1}/{self.num_epochs}, Batch {batch_count}, Training Loss: {loss.item()}, Validation Loss: {val_metrics['avg_loss']}"
                     )
-                #Log training progress percentage every 5%
+
+                # Log training progress percentage every 5%
                 if num_training_steps > 20 and batch_count % int(num_training_steps/20) == 0:
-                    self.logger.info(f"Training progress: {100*batch_count/num_training_steps}%")
+                    self.logger.info(
+                        f"Training progress: {100*batch_count/num_training_steps}%")
 
                 # Increment batch count
                 batch_count += 1