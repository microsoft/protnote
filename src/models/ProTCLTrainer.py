--- conflicted
+++ resolved
@@ -1,12 +1,6 @@
 import logging
-<<<<<<< HEAD
-from src.utils.data import load_gz_json, log_gpu_memory_usage
-from src.utils.models import save_checkpoint, load_checkpoint
+from src.utils.data import load_gz_json, log_gpu_memory_usage, save_checkpoint, load_model
 from src.utils.evaluation import EvalMetrics,metric_collection_to_dict_float,save_evaluation_results
-=======
-from src.utils.data import load_gz_json, log_gpu_memory_usage, save_checkpoint, load_model
-from src.utils.evaluation import EvalMetrics
->>>>>>> ddc51d81
 from src.utils.losses import BatchWeightedBCE, FocalLoss, RGDBCE
 from torchmetrics import MetricCollection, Metric
 from src.utils.proteinfer import normalize_confidences
@@ -196,7 +190,6 @@
                  val_optimization_metric_name: str
                  ):
 
-<<<<<<< HEAD
         self.logger.info("Running validation...")
 
         prefix = 'validation'
@@ -205,10 +198,6 @@
                                        eval_metrics=eval_metrics,
                                        metrics_prefix=prefix)
         val_optimization_metric_name = f'{prefix}_{val_optimization_metric_name}'
-=======
-        val_metrics, _ = self.evaluate(data_loader=val_loader,
-                                       eval_metrics=MetricCollection({val_optimization_metric_name: val_optimization_metric}))
->>>>>>> ddc51d81
 
         self.logger.info(val_metrics)
 
@@ -558,12 +547,8 @@
 
         if self.is_master:
             self.logger.info("Restoring model to best validation map_micro...")
-<<<<<<< HEAD
             load_checkpoint(trainer=self,
                             checkpoint_path=self.model_path)
-=======
-            load_model(self, self.model_path)
->>>>>>> ddc51d81
 
             # Broadcast model state to other processes
             for param in self.model.module.parameters():
