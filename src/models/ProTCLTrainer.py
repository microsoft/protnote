--- conflicted
+++ resolved
@@ -266,11 +266,6 @@
             for batch in data_loader:
                 loss, logits, labels = self.evaluation_step(
                     batch=batch)
-<<<<<<< HEAD
-=======
-                num_labels = labels.shape[1]
-                # Time the evaluation metrics computation
->>>>>>> 7173164e
                 if eval_metrics is not None:
                     # Apply sigmoid to get the probabilities for multi-label classification
                     probabilities = torch.sigmoid(logits)
@@ -309,7 +304,6 @@
             final_metrics = eval_metrics.compute() if eval_metrics is not None else {}
             final_metrics.update({"avg_loss": avg_loss})
 
-<<<<<<< HEAD
             final_metrics = {
                 k: (v.item() if isinstance(v, torch.Tensor) else v)
                 for k, v in final_metrics.items()
@@ -324,8 +318,6 @@
                 if np.issubdtype(type(v), np.floating):
                     final_metrics[k] = v.astype("float32")
         
-=======
->>>>>>> 7173164e
         self.model.train()
         return final_metrics, test_results
 
@@ -376,45 +368,6 @@
                         batch["label_embeddings"]
                     )
 
-<<<<<<< HEAD
-
-                # log average probabilities to W&B
-                if self.use_wandb:
-                    with torch.no_grad():
-                        wandb.log({"avg_probabilities": torch.mean(torch.sigmoid(logits))})
-
-
-                # Compute loss
-                loss = self.loss_fn(logits,target.float()) / self.gradient_accumulation_steps
-
-                # Log metrics to W&B
-                if self.use_wandb:
-                    wandb.log({"train_loss": loss.item()})
-
-                # Backward pass with mixed precision
-                self.scaler.scale(loss).backward()
-
-                # Gradient accumulation every GRADIENT_ACCUMULATION_STEPS
-                if ((batch_count) % self.gradient_accumulation_steps == 0):
-                    self.scaler.step(self.optimizer)
-                    self.scaler.update()
-                    self.optimizer.zero_grad()
-
-                # Run validation and log progress every n batches
-                if batch_count % self.validation_frequency == 0:
-                    ####### VALIDATION LOOP #######
-                    # Force model to recompute all label embeddings
-                    if self.train_label_encoder:
-                        self.model.clear_label_embeddings_cache()
-
-                    # Run validation
-                    val_metrics, best_val_loss = self.validate(val_loader=val_loader,
-                                                               best_val_loss=best_val_loss)
-
-                    self.logger.info(
-                        f"Epoch {epoch+1}/{self.num_epochs}, Batch {batch_count}, Training Loss: {loss.item()}, Validation Loss: {val_metrics['avg_loss']}"
-                    )
-=======
                     if batch_count == 100:
                         torch.cuda.cudart().cudaProfilerStart()  # Profiling: Start profiling
                     # Profiling: Batch
@@ -439,6 +392,13 @@
                     }
                     logits = self.model(**inputs)
 
+
+                    # log average probabilities to W&B
+                    if self.use_wandb:
+                        with torch.no_grad():
+                            wandb.log({"avg_probabilities": torch.mean(torch.sigmoid(logits))})
+
+
                     # Compute loss
                     loss = self.loss_fn(logits, label_multihots.float()) / \
                         self.gradient_accumulation_steps
@@ -484,7 +444,6 @@
                         self.logger.info(
                             f"Epoch {epoch+1}/{self.num_epochs}, Batch {batch_count}, Training Loss: {loss.item()}, Validation Loss: {val_metrics['avg_loss']}"
                         )
->>>>>>> 7173164e
 
                         self.logger.info(
                             f"Validation metrics:\n{json.dumps(val_metrics, indent=4)}")
