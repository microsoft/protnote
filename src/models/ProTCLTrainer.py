import logging
from src.utils.data import load_gz_json, log_gpu_memory_usage
from src.utils.evaluation import EvalMetrics,metric_collection_to_dict_float,save_evaluation_results
from src.utils.losses import BatchWeightedBCE, FocalLoss, RGDBCE, WeightedBCE,SupCon, CBLoss
from torchmetrics import MetricCollection, Metric
from src.utils.proteinfer import normalize_confidences
import numpy as np
import torch
import wandb
import os
import json
from collections import defaultdict
from torch.cuda.amp import autocast, GradScaler
from torch.nn.utils import clip_grad_norm_
from transformers import BatchEncoding
from src.utils.models import generate_label_embeddings_from_text, biogpt_train_last_n_layers, save_checkpoint, load_model
from torcheval.metrics import MultilabelAUPRC, BinaryAUPRC
from torch.utils.tensorboard import SummaryWriter

class ProTCLTrainer:
    def __init__(
        self,
        model: torch.nn.Module,
        device: str,
        config: dict,
        vocabularies: dict,
        logger: logging.Logger,
        timestamp: str,
        run_name: str,
        loss_fn: torch.nn.Module,
        use_wandb: bool = False,
        is_master: bool = True,
        starting_epoch: int = 1
    ):
        """
        Args:
            model (nn.Module): The PyTorch model to train.
            device (str): The device to use for training (e.g., 'cpu' or 'cuda').
            logger (logging.Logger): The logger to use for logging training progress.
            timestamp (str): The timestamp to use for naming log files and checkpoints.
            run_name (str): The name of the current training run.
            use_wandb (bool, optional): Whether to use Weights & Biases for logging. Defaults to False.
            bce_pos_weight (torch.Tensor, optional): The positive weight for binary cross-entropy loss. Defaults to None.
            is_master (bool, optional): Whether the current process is the master process. Defaults to True.
            starting_epoch (int, optional): The starting epoch number. Defaults to 1. Used for resuming training.
        """

        self.model = model
        self.is_master = is_master
        self.device = device
        self.run_name = run_name
        self.logger = logger
        self.timestamp = timestamp
        self.use_wandb = use_wandb
        self.num_epochs = config["params"]["NUM_EPOCHS"]
        self.train_sequence_encoder = config["params"]["TRAIN_SEQUENCE_ENCODER"]
        self.label_encoder_num_trainable_layers = config["params"]["LABEL_ENCODER_NUM_TRAINABLE_LAYERS"]
        self.train_projection_head = config["params"]["TRAIN_PROJECTION_HEAD"]

        self.normalize_probabilities = config["params"]["NORMALIZE_PROBABILITIES"]
        self.EPOCHS_PER_VALIDATION = config["params"]["EPOCHS_PER_VALIDATION"]
        self.gradient_accumulation_steps = config["params"]["GRADIENT_ACCUMULATION_STEPS"]
        self.clip_value = config["params"]["CLIP_VALUE"]
        self.vocabularies = vocabularies
        self.label_normalizer = load_gz_json(
            config["paths"]["PARENTHOOD_LIB_PATH"]
        )
        self.output_model_dir = config["paths"]["OUTPUT_MODEL_DIR"]
        self.lora_params = {'rank':config["params"]["LORA_RANK"],
                            'in_features':config["params"]["LABEL_EMBEDDING_DIM"],
                            'out_features':config["params"]["LABEL_EMBEDDING_DIM"],
                            'device':self.device
                            } if config["params"]["LORA"] else None
        
        self._set_optimizer(opt_name = config["params"]["OPTIMIZER"],
                            lr = config["params"]["LEARNING_RATE"])
        
        self.loss_fn = loss_fn
        self.model_path = self._get_saved_model_path()
        self.best_val_metric = 0.0
        self.scaler = GradScaler()
        self.starting_epoch = starting_epoch
        self.epoch = starting_epoch
        self.config = config
        self.tb = SummaryWriter(f"runs/{self.run_name}_{self.timestamp}") if self.is_master else None

    def _get_saved_model_path(self):
        # Save model to OUTPUT_MODEL_DIR. Create path if it doesn't exist.
        if not os.path.exists(self.output_model_dir) and self.is_master:
            os.makedirs(self.output_model_dir)

        model_name = (
            self.run_name if self.run_name else "best_ProTCL.pt"
        )
        model_path = os.path.join(
            self.output_model_dir, f"{self.timestamp}_{model_name}.pt"
        )
        return model_path

<<<<<<< HEAD
=======
    def _get_loss_fn(self, config):
        if config["params"]["LOSS_FN"] == "BCE":
            assert self.bce_pos_weight is not None, "bce_pos_weight must be provided for BCE loss"
            return torch.nn.BCEWithLogitsLoss(reduction='mean', pos_weight=self.bce_pos_weight)
        elif (config["params"]["LOSS_FN"] == "WeightedBCE"):
            assert self.label_weights is not None, "label_weights must be provided for WeightedBCE Loss"
            return WeightedBCE(label_weights = self.label_weights)
        elif (config["params"]["LOSS_FN"] == "CBLoss"):
            assert self.label_weights is not None, "label_weights must be provided for CBLoss"
            return CBLoss(label_weights = self.label_weights)
        elif config["params"]["LOSS_FN"] == "BatchWeightedBCE":
            return BatchWeightedBCE()
        elif config["params"]["LOSS_FN"] == "FocalLoss":
            assert (config["params"]["FOCAL_LOSS_GAMMA"] is not None)\
                & (config["params"]["FOCAL_LOSS_ALPHA"] is not None), "gamma and gamma must be provided for FocalLoss"
            return FocalLoss(gamma=config["params"]["FOCAL_LOSS_GAMMA"], alpha=config["params"]["FOCAL_LOSS_ALPHA"], label_smoothing=config["params"]["LABEL_SMOOTHING"])
        elif config["params"]["LOSS_FN"] == "RGDBCE":
            return RGDBCE(temp=config["params"]["RGDBCE_TEMP"])
        elif config["params"]["LOSS_FN"] == "SupCon":
            return SupCon(temperature=config["params"]["SUPCON_TEMP"])
        else:
            raise ValueError(
                f"Unknown loss function {config['params']['LOSS_FN']}")

>>>>>>> 5a0f7b29
    def _to_device(self, *args):
        processed_args = []
        for item in args:
            if isinstance(item, torch.Tensor):
                processed_args.append(item.to(self.device))
            elif isinstance(item, BatchEncoding) or isinstance(item, dict):
                processed_dict = {k: v.to(self.device) if isinstance(
                    v, torch.Tensor) else v for k, v in item.items()}
                processed_args.append(processed_dict)
            else:
                processed_args.append(item)
        return processed_args

    def _set_optimizer(self, opt_name, lr):
        trainable_params = []
        trainable_params_names = []

        # Use to unfreeze last n layers. 0 means entire model frozen.
        biogpt_train_last_n_layers(self.model.module.label_encoder,
                                   self.label_encoder_num_trainable_layers,
                                   lora_params=self.lora_params
                                   )
        
        for name, param in self.model.module.named_parameters():
            if name.startswith('sequence_encoder') and (not self.train_sequence_encoder):
                param.requires_grad = False

            if (name.startswith('W_p.weight') or name.startswith('W_l.weight')) and (not self.train_projection_head):
                param.requires_grad = False

            if name.startswith('output_layer') and (not self.train_projection_head):
                param.requires_grad = False

            if param.requires_grad:
                trainable_params.append(param)
                trainable_params_names.append(name)

        self.trainable_params_names = trainable_params_names

        if opt_name == 'Adam':
            opt = torch.optim.Adam
        elif opt_name == 'SGD':
            opt = torch.optim.SGD
        else:
            raise ValueError("Unsupported optimizer name")

        self.optimizer = opt(
            trainable_params, lr=lr
        )

    def evaluation_step(self, batch) -> tuple:
        """Perform a single evaluation step.

        :param batch: _description_
        :type batch: _type_
        :return: batch loss, logits and labels
        :rtype: tuple
        """

        # Unpack the validation or testing batch
        sequence_onehots, sequence_embeddings, sequence_lengths, sequence_ids, label_multihots, tokenized_labels, label_embeddings = (
            batch["sequence_onehots"],
            batch["sequence_embeddings"],
            batch["sequence_lengths"],
            batch["sequence_ids"],
            batch["label_multihots"],
            batch["tokenized_labels"],
            batch["label_embeddings"]
        )

        # Move all unpacked batch elements to GPU, if available
        sequence_onehots, sequence_embeddings, sequence_lengths, label_multihots, tokenized_labels, label_embeddings = self._to_device(
            sequence_onehots, sequence_embeddings, sequence_lengths, label_multihots, tokenized_labels, label_embeddings)

        # Forward pass
        inputs = {
            "sequence_onehots": sequence_onehots,
            "sequence_embeddings": sequence_embeddings,
            "sequence_lengths": sequence_lengths,
            "tokenized_labels": tokenized_labels,
            "label_embeddings": label_embeddings
        }
        with autocast():
            logits = self.model(**inputs)
            # Compute validation loss for the batch
            loss = self.loss_fn(logits, label_multihots.float())

        return loss.item(), logits, label_multihots, sequence_ids

    def validate(self,
                 val_loader: torch.utils.data.DataLoader,
                 eval_metrics: MetricCollection,
                 val_optimization_metric_name: str
                 ):

        self.logger.info("Running validation...")

        prefix = 'validation'

        val_metrics = self.evaluate(data_loader=val_loader,
                                       eval_metrics=eval_metrics,
                                       metrics_prefix=prefix)
        val_optimization_metric_name = f'{prefix}_{val_optimization_metric_name}'

        
        self.logger.info("+-------------------------------- Validation Results --------------------------------+")
        # Print memory consumption
        if self.is_master:
            log_gpu_memory_usage(self.logger, 0)
        self.logger.info(
            f"Validation metrics:\n{json.dumps(val_metrics, indent=4)}")

        if self.use_wandb and self.is_master:
            try:
                if self.use_wandb and self.is_master:
                    wandb.log(val_metrics,
                              step=self.training_step
                              )

            except Exception as e:
                self.logger.warning(
                    f"Failed to log validation metrics to wandb: {e}")

        # Save the model if it has the best validation loss so far (only on master node)
        if self.is_master and val_metrics[val_optimization_metric_name] > self.best_val_metric:
            self.logger.info(
                f"New best {val_optimization_metric_name}: {val_metrics[val_optimization_metric_name]}. Saving model..."
            )
            self.best_val_metric = val_metrics[val_optimization_metric_name]

            save_checkpoint(
                model=self.model.module,
                optimizer=self.optimizer,
                epoch=self.epoch,
                best_val_metric=self.best_val_metric,
                model_path=self.model_path
            )
            self.logger.info(f"Saved model to {self.model_path}.")

            if self.use_wandb:
                wandb.save(f"{self.timestamp}_best_ProTCL.pt")
        
        self.logger.info("+------------------------------------------------------------------------------------+") 

        return val_metrics

    def find_optimal_threshold(
        self, data_loader: torch.utils.data.DataLoader, optimization_metric_name: str
    ) -> tuple[float, float]:
        """Find the optimal threshold for the given data loader.

        :param data_loader: _description_
        :type data_loader: torch.utils.data.DataLoader
        :param average: _description_
        :type average: Literal[&#39;micro&#39;, &#39;macro&#39;, &#39;weighted&#39;]
        :param optimization_metric_name: _description_
        :type optimization_metric_name: str
        :return: _description_
        :rtype: tuple[float, float]
        """

        self.logger.info("Finding optimal threshold...")
        self.model.eval()

        best_th = 0.0
        best_score = 0.0

        with torch.no_grad():
            all_probabilities = []
            all_label_multihots = []
            for batch in data_loader:
                _, logits, label_multihots, _ = self.evaluation_step(
                    batch=batch)

                # Apply sigmoid to get the probabilities for multi-label classification
                probabilities = torch.sigmoid(logits)

                if self.normalize_probabilities:
                    probabilities = self._normalize_probabilities(probabilities)

                all_probabilities.append(probabilities)
                all_label_multihots.append(label_multihots)

            all_probabilities = torch.cat(all_probabilities)
            all_label_multihots = torch.cat(all_label_multihots)

        for th in np.arange(0.1, 1, 0.01):
            optimization_metric = EvalMetrics(device=self.device)\
                .get_metric_by_name(name=optimization_metric_name,
                                    threshold=th,
                                    num_labels=label_multihots.shape[-1])

            optimization_metric(all_probabilities, all_label_multihots)
            score = optimization_metric.compute().item()
            if score > best_score:
                best_score = score
                best_th = th
            self.logger.info("TH: {:.3f}, F1: {:.3f}".format(th, score))

        best_score = best_score
        self.logger.info(
            f"Best validation score: {best_score}, Best val threshold: {best_th}"
        )
        self.model.train()
        return best_th, best_score

    def _normalize_probabilities(self,probabilities):
        # TODO: Using original normalize_confidences implemented with numpy,
                    # but this is slow. Should be able to do this with torch tensors.
        return torch.tensor(
                    normalize_confidences(
                        predictions=probabilities.detach().cpu().numpy(),
                        label_vocab=self.vocabularies["GO_label_vocab"],
                        applicable_label_dict=self.label_normalizer,
                    ),
                    device=self.device,
                )

    def evaluate(
        self,
        data_loader: torch.utils.data.DataLoader,
        eval_metrics: MetricCollection = None,
        save_results: bool = False,
        metrics_prefix = None
    ) -> tuple[dict, dict]:
        """Evaluate the model on the given data loader.
        :param data_loader: pytorch data loader
        :type data_loader: torch.utils.data.DataLoader
        :param eval_metrics: an eval metrics class to calculate metrics like F1 score, defaults to None
        :type eval_metrics: EvalMetrics, optional
        :return: dictionary with evaluation metrics. Always return avg_loss and if eval_metrics is not None, it will return the metrics from eval_metrics.compute()
        :rtype: dict
        """
        self.model.eval()

        # Compute all label embeddings upfront, since we're not training
        if data_loader.dataset.label_embedding_matrix is None:
            logging.info(
                "Computing label embeddings for evaluation...")
            with torch.no_grad():
                label_embedding_matrix = generate_label_embeddings_from_text(
                    data_loader.dataset.label_text_list,
                    data_loader.dataset.label_tokenizer,
                    self.model.module.label_encoder,
                    self.config["params"]["LABEL_BATCH_SIZE_LIMIT_NO_GRAD"],
                ).cpu()
            data_loader.dataset.set_label_embedding_matrix(
                label_embedding_matrix)
            logging.info("Done computing label embeddings.")

        total_loss = 0
        test_results = defaultdict(list)

        if eval_metrics is not None:
            eval_metrics.reset()

        mAP_micro = BinaryAUPRC(device='cpu')
        mAP_macro = MultilabelAUPRC(device='cpu',num_labels=len(self.vocabularies["GO_label_vocab"]))

        with torch.no_grad():
            for batch in data_loader:
                loss, logits, labels, sequence_ids = self.evaluation_step(batch=batch)
                if eval_metrics is not None:
                    # Apply sigmoid to get the probabilities for multi-label classification
                    probabilities = torch.sigmoid(logits)

                    if self.normalize_probabilities:
                        probabilities = self._normalize_probabilities()

                    # Update eval metrics
                    eval_metrics(probabilities, labels)

                    mAP_micro.update(probabilities.cpu().flatten(), labels.cpu().flatten())
                    mAP_macro.update(probabilities.cpu(), labels.cpu())

                    # No need to save results everytime. Only need it for final evaluation.
                    if save_results:
                        test_results["sequence_ids"].append(sequence_ids)
                        test_results["logits"].append(logits.cpu())
                        test_results["labels"].append(labels.cpu())

                # Accumulate loss
                total_loss += loss

            if save_results:
                for key in test_results.keys():
                    if key == "sequence_ids":
                        test_results[key] = (
                            np.array(
                                [j for i in test_results["sequence_ids"] for j in i])
                        )
                    else:
                        test_results[key] = (
                            torch.cat(test_results[key]).numpy()
                        )
                
                self.logger.info("Saving validation results...")
                if self.is_master:
                    save_evaluation_results(results=test_results,
                                            label_vocabulary=self.vocabularies["GO_label_vocab"],
                                            run_name=self.run_name,
                                            output_dir=self.config["paths"]["RESULTS_DIR"],
                                            data_split_name=metrics_prefix
                                            )

            # Compute average validation loss
            avg_loss = total_loss / len(data_loader)

            final_metrics = eval_metrics.compute() if eval_metrics is not None else {}
            final_metrics.update({"loss": avg_loss,
                                  "map_micro":mAP_micro.compute(),
                                  "map_macro":mAP_macro.compute()
                                  })

            final_metrics = metric_collection_to_dict_float(
                final_metrics,
                prefix=metrics_prefix)           

        self.model.train()

        return final_metrics

    def train_one_epoch(self,
                        train_loader: torch.utils.data.DataLoader,
                        eval_metrics: MetricCollection
        ):
        
        avg_loss = 0
        avg_probs = 0
        avg_gt = 0
        eval_metrics.reset()
        
        ####### TRAINING LOOP #######
        for batch_idx, batch in enumerate(train_loader):
            self.training_step += 1

            # Unpack the training batch
            sequence_onehots, sequence_embeddings, sequence_lengths, label_multihots, tokenized_labels, label_embeddings = (
                batch["sequence_onehots"],
                batch["sequence_embeddings"],
                batch["sequence_lengths"],
                batch["label_multihots"],
                batch["tokenized_labels"],
                batch["label_embeddings"]
            )

            # Move all unpacked batch elements to GPU, if available
            sequence_onehots, sequence_embeddings, sequence_lengths, label_multihots, tokenized_labels, label_embeddings = self._to_device(
                sequence_onehots, sequence_embeddings, sequence_lengths, label_multihots, tokenized_labels, label_embeddings)

            # Forward pass
            inputs = {
                "sequence_onehots": sequence_onehots,
                "sequence_embeddings": sequence_embeddings,
                "sequence_lengths": sequence_lengths,
                "tokenized_labels": tokenized_labels,
                "label_embeddings": label_embeddings
            }

            with autocast():
                logits = self.model(**inputs)

                # Compute loss, normalized by the number of gradient accumulation steps
                loss = self.loss_fn(logits, label_multihots.float()) / \
                    self.gradient_accumulation_steps
        
            # Backward pass with mixed precision
            self.scaler.scale(loss).backward()

            # Gradient accumulation every GRADIENT_ACCUMULATION_STEPS
            if (self.training_step % self.gradient_accumulation_steps == 0) or (batch_idx + 1 == len(train_loader)):     
                # Unscales the gradients of optimizer's assigned params in-place
                self.scaler.unscale_(self.optimizer)
                
                # Apply gradient clipping
                if self.clip_value is not None:
                    clip_grad_norm_(self.model.module.parameters(),
                                    max_norm=self.clip_value)
                
                self.scaler.step(self.optimizer)
                self.scaler.update()

                # Log at this point to TB to have weights and gradients after a full epoch
                if (batch_idx + 1 == len(train_loader)) & self.is_master:
                    for name, weight in self.model.module.named_parameters():
                        if weight.requires_grad:
                            self.tb.add_histogram(name,weight, self.epoch)
                            self.tb.add_histogram(f'{name}.grad',weight.grad, self.epoch)

                self.optimizer.zero_grad()
            
            avg_loss+=loss.item()
            avg_probs += torch.mean(torch.sigmoid(logits).detach())
            avg_gt += torch.mean(label_multihots.float().detach())

            eval_metrics(logits, label_multihots)
            
            if self.use_wandb:
                wandb.log({"per_batch_train_loss": loss.item()},
                          step=self.training_step
                          )

            # Print memory consumption after first batch (to get the max memory consumption during training)
            if batch_idx == 1 and self.is_master:
                self.logger.info("+----------------- Train GPU Memory Usage -----------------+")
                log_gpu_memory_usage(self.logger, 0)
                self.logger.info("+----------------------------------------------------------+")
                
            # Print progress every 10%
            if batch_idx % (len(train_loader) // 10) == 0:
                self.logger.info(f"Epoch {self.epoch}: Processed {batch_idx} out of {len(train_loader)} batches ({batch_idx / len(train_loader) * 100:.2f}%).")  

        avg_loss = avg_loss/len(train_loader) if len(train_loader)> 0 else avg_loss
        avg_probs_gt_ration = avg_probs/avg_gt

        train_metrics = eval_metrics.compute() if eval_metrics is not None else {}
        train_metrics.update({"loss": avg_loss,
                              "avg_probabilities_ground_truth_ratio":avg_probs_gt_ration,
                                })
        train_metrics = metric_collection_to_dict_float(train_metrics,prefix='train')
        
        if self.use_wandb:
            wandb.log(train_metrics,
                      step=self.training_step
                      )

        
        return train_metrics
        
        
    def train(
        self,
        train_loader: torch.utils.data.DataLoader,
        val_loader: torch.utils.data.DataLoader,
        train_eval_metrics: MetricCollection,
        val_eval_metrics: MetricCollection,
        val_optimization_metric_name: str
    ):
        """Train model
        :param train_loader: _description_
        :type train_loader: torch.utils.data.DataLoader
        :param val_loader: _description_
        :type val_loader: torch.utils.data.DataLoader
        """
        self.model.train()

        # Watch the model
        if self.use_wandb:
            wandb.watch(self.model)

        # Compute total number of training steps
        self.training_step = 0
        num_training_steps = len(train_loader) * self.num_epochs
        
        self.logger.info(f"{'='*100}")
        self.logger.info(
            f"Starting training. Total number of training steps: {num_training_steps}")
        self.logger.info(f"{'='*100}")

        for epoch in range(self.starting_epoch, self.starting_epoch + self.num_epochs):
            self.logger.info(
                f"Starting epoch {epoch}/{self.starting_epoch + self.num_epochs - 1}...")
            self.epoch = epoch

            # Set distributed loader epoch to shuffle data
            if hasattr(train_loader.sampler, "set_epoch"):
                train_loader.sampler.set_epoch(epoch)

            train_metrics = self.train_one_epoch(train_loader=train_loader,
                                                 eval_metrics=train_eval_metrics)
                

            if (epoch % self.EPOCHS_PER_VALIDATION == 0):
                ####### VALIDATION LOOP #######
                torch.cuda.empty_cache()

                # Run validation
                self.validate(val_loader=val_loader,
                                            eval_metrics=val_eval_metrics,
                                            val_optimization_metric_name=val_optimization_metric_name
                                            )

                if self.label_encoder_num_trainable_layers>0:
                    # Clear the label embedding matrix
                    val_loader.dataset.set_label_embedding_matrix(None)

                self.logger.info(
                    f"Epoch {epoch}/{self.starting_epoch + self.num_epochs - 1}, Batch {self.training_step}, Training Loss: {train_metrics['train_loss']}"
                )

        if self.is_master:
            self.logger.info("Restoring model to best validation map_micro...")
            load_model(trainer=self,
                            checkpoint_path=self.model_path)

            # Broadcast model state to other processes
            for param in self.model.module.parameters():
                # src=0 means source is the master process
                torch.distributed.broadcast(param.data, src=0)
        else:
            # For non-master processes, just receive the broadcasted data
            for param in self.model.module.parameters():
                torch.distributed.broadcast(param.data, src=0)
        
        self.tb.close()<|MERGE_RESOLUTION|>--- conflicted
+++ resolved
@@ -97,33 +97,6 @@
         )
         return model_path
 
-<<<<<<< HEAD
-=======
-    def _get_loss_fn(self, config):
-        if config["params"]["LOSS_FN"] == "BCE":
-            assert self.bce_pos_weight is not None, "bce_pos_weight must be provided for BCE loss"
-            return torch.nn.BCEWithLogitsLoss(reduction='mean', pos_weight=self.bce_pos_weight)
-        elif (config["params"]["LOSS_FN"] == "WeightedBCE"):
-            assert self.label_weights is not None, "label_weights must be provided for WeightedBCE Loss"
-            return WeightedBCE(label_weights = self.label_weights)
-        elif (config["params"]["LOSS_FN"] == "CBLoss"):
-            assert self.label_weights is not None, "label_weights must be provided for CBLoss"
-            return CBLoss(label_weights = self.label_weights)
-        elif config["params"]["LOSS_FN"] == "BatchWeightedBCE":
-            return BatchWeightedBCE()
-        elif config["params"]["LOSS_FN"] == "FocalLoss":
-            assert (config["params"]["FOCAL_LOSS_GAMMA"] is not None)\
-                & (config["params"]["FOCAL_LOSS_ALPHA"] is not None), "gamma and gamma must be provided for FocalLoss"
-            return FocalLoss(gamma=config["params"]["FOCAL_LOSS_GAMMA"], alpha=config["params"]["FOCAL_LOSS_ALPHA"], label_smoothing=config["params"]["LABEL_SMOOTHING"])
-        elif config["params"]["LOSS_FN"] == "RGDBCE":
-            return RGDBCE(temp=config["params"]["RGDBCE_TEMP"])
-        elif config["params"]["LOSS_FN"] == "SupCon":
-            return SupCon(temperature=config["params"]["SUPCON_TEMP"])
-        else:
-            raise ValueError(
-                f"Unknown loss function {config['params']['LOSS_FN']}")
-
->>>>>>> 5a0f7b29
     def _to_device(self, *args):
         processed_args = []
         for item in args:
