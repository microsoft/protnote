# For field details: https://amulet-docs.azurewebsites.net/config_file.html
description: Big MLP Dropoout Experiments

target:
  service: amlk8s
  name: itplabrr1cl1
  vc: mprr2

environment:
  image: azureml/openmpi4.1.0-cuda11.8-cudnn8-ubuntu22.04:latest # ex: microsoft_pytorch:v1.2.0_gpu_cuda9.0_py36_release_gpuenv_hvd0.16.2
  conda_yaml_file: $CONFIG_DIR/environment.yml

code:
  local_dir: $CONFIG_DIR/ 

data:
  local_dir: $CONFIG_DIR/data
  remote_dir: data

# SKU usage: G1 (single GPU), G4 (quad GPU), G4-V100 (1 machine, 4 V100 gpus), etc...
jobs:
<<<<<<< HEAD
- name: FL_Sampling_05_LargeMLP_last_token_bs64_concat_prod #grid_sampler_seq_bs_128_lab_bs_350_2_layers_v1
=======
- name: '{amlt}{medium mlp}{weighted sampling 0.5}{mean}'
>>>>>>> b96f15d9
  sku: G8
  priority: high
  preemptible: False
  command:
  - python main.py 
    --nodes 1
    --gpus 8
    --train-path-name TRAIN_DATA_PATH 
    --validation-path-name VAL_DATA_PATH 
    --test-paths-names TEST_DATA_PATH 
<<<<<<< HEAD
    --full-path-name FULL_DATA_PATH
    --name FL_Sampling_05_LargeMLP_last_token_bs64_concat_prod
=======
    --full-path-name FULL_DATA_PATH 
    --name "{amlt}{medium mlp}{weighted sampling 0.5}{mean}"
    --override LABEL_EMBEDDING_POOLING_METHOD "mean"
>>>>>>> b96f15d9
    --amlt
    --use-wandb
    # --load-model models/ProTCL/2024-01-18_08-08-05_FL_Sampling_05_MediumMLP_last_token_bs64_frozen_seq_encoder.pt
  submit_args:
    env:
      WANDB_API_KEY: "$WANDB_API_KEY"
- name: '{amlt}{medium mlp}{weighted sampling 0.5}{last token}'
  sku: G8
  priority: high
  preemptible: False
  command:
  - python main.py 
    --nodes 1
    --gpus 8
    --train-path-name TRAIN_DATA_PATH 
    --validation-path-name VAL_DATA_PATH 
    --test-paths-names TEST_DATA_PATH 
    --full-path-name FULL_DATA_PATH 
    --name "{amlt}{medium mlp}{weighted sampling 0.5}{last token}"
    --override LABEL_EMBEDDING_POOLING_METHOD "last_token"
    --amlt
    --use-wandb
  submit_args:
    env:
      WANDB_API_KEY: "$WANDB_API_KEY"
- name: '{amlt}{medium mlp}{weighted sampling 0.6}{mean}'
  sku: G8
  priority: high
  preemptible: False
  command:
  - python main.py 
    --nodes 1
    --gpus 8
    --train-path-name TRAIN_DATA_PATH 
    --validation-path-name VAL_DATA_PATH 
    --test-paths-names TEST_DATA_PATH 
    --full-path-name FULL_DATA_PATH 
    --name "{amlt}{medium mlp}{weighted sampling 0.6}{mean}"
    --override LABEL_EMBEDDING_POOLING_METHOD "mean" INV_FREQUENCY_POWER 0.6
    --amlt
    --use-wandb
  submit_args:
    env:
      WANDB_API_KEY: "$WANDB_API_KEY"
- name: '{amlt}{medium mlp}{weighted sampling 0.6}{last token}'
  sku: G8
  priority: high
  preemptible: False
  command:
  - python main.py 
    --nodes 1
    --gpus 8
    --train-path-name TRAIN_DATA_PATH 
    --validation-path-name VAL_DATA_PATH 
    --test-paths-names TEST_DATA_PATH 
    --full-path-name FULL_DATA_PATH 
    --name "{amlt}{medium mlp}{weighted sampling 0.6}{last token}"
    --override LABEL_EMBEDDING_POOLING_METHOD "last_token" INV_FREQUENCY_POWER 0.6
    --amlt
    --use-wandb
  submit_args:
    env:
      WANDB_API_KEY: "$WANDB_API_KEY"
<|MERGE_RESOLUTION|>--- conflicted
+++ resolved
@@ -19,11 +19,7 @@
 
 # SKU usage: G1 (single GPU), G4 (quad GPU), G4-V100 (1 machine, 4 V100 gpus), etc...
 jobs:
-<<<<<<< HEAD
 - name: FL_Sampling_05_LargeMLP_last_token_bs64_concat_prod #grid_sampler_seq_bs_128_lab_bs_350_2_layers_v1
-=======
-- name: '{amlt}{medium mlp}{weighted sampling 0.5}{mean}'
->>>>>>> b96f15d9
   sku: G8
   priority: high
   preemptible: False
@@ -34,14 +30,8 @@
     --train-path-name TRAIN_DATA_PATH 
     --validation-path-name VAL_DATA_PATH 
     --test-paths-names TEST_DATA_PATH 
-<<<<<<< HEAD
     --full-path-name FULL_DATA_PATH
     --name FL_Sampling_05_LargeMLP_last_token_bs64_concat_prod
-=======
-    --full-path-name FULL_DATA_PATH 
-    --name "{amlt}{medium mlp}{weighted sampling 0.5}{mean}"
-    --override LABEL_EMBEDDING_POOLING_METHOD "mean"
->>>>>>> b96f15d9
     --amlt
     --use-wandb
     # --load-model models/ProTCL/2024-01-18_08-08-05_FL_Sampling_05_MediumMLP_last_token_bs64_frozen_seq_encoder.pt
