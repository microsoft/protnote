--- conflicted
+++ resolved
@@ -36,25 +36,4 @@
     --use-wandb
   submit_args:
     env:
-<<<<<<< HEAD
-=======
       WANDB_API_KEY: "$WANDB_API_KEY"
-- name: AMLT-FL-70-2-0.9
-  sku: G8
-  priority: high
-  command:
-  - python main.py 
-    --nodes 1
-    --gpus 8
-    --train-path-name TRAIN_DATA_PATH 
-    --validation-path-name VAL_DATA_PATH 
-    --test-paths-names TEST_DATA_PATH 
-    --full-path-name FULL_DATA_PATH 
-    --name AMLT-FL-70-1.75-0.9
-    --override NUM_EPOCHS 70 FOCAL_LOSS_GAMMA 2 FOCAL_LOSS_ALPHA 0.9
-    --amlt
-    --use-wandb
-  submit_args:
-    env:
->>>>>>> db210781
-      WANDB_API_KEY: "$WANDB_API_KEY"